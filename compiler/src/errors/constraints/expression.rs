use crate::errors::{
    BooleanError, FieldError, FunctionError, GroupError, IntegerError, ValueError,
};

use snarkos_errors::gadgets::SynthesisError;
use std::num::ParseIntError;

#[derive(Debug, Error)]
pub enum ExpressionError {
    // Identifiers
    #[error("Identifier \"{}\" not found", _0)]
    UndefinedIdentifier(String),

    // Types
    #[error("{}", _0)]
    BooleanError(#[from] BooleanError),

    #[error("{}", _0)]
    IncompatibleTypes(String),

    #[error("{}", _0)]
    IntegerError(#[from] IntegerError),

    #[error("{}", _0)]
    FieldError(#[from] FieldError),

    #[error("{}", _0)]
    GroupError(#[from] GroupError),

    #[error("{}", _0)]
    ParseIntError(#[from] ParseIntError),

    #[error("{}", _0)]
    ValueError(#[from] ValueError),

    // Arrays
<<<<<<< HEAD
    #[error("Array {} must be declared before it is used in an inline expression", _0)]
    UndefinedArray(String),

=======
>>>>>>> 8dc4682b
    #[error("Cannot access array {}", _0)]
    InvalidArrayAccess(String),

    #[error("Index must resolve to an integer, got {}", _0)]
    InvalidIndex(String),

    #[error("Expected array length {}, got {}", _0, _1)]
    InvalidLength(usize, usize),

<<<<<<< HEAD
    // Circuits
    #[error("Circuit {} must be declared before it is used in an inline expression", _0)]
    UndefinedCircuit(String),

    #[error("Cannot access circuit {}", _0)]
    InvalidCircuitAccess(String),
=======
    #[error("Spread should contain an array, got {}", _0)]
    InvalidSpread(String),

    #[error(
        "Array {} must be declared before it is used in an inline expression",
        _0
    )]
    UndefinedArray(String),
>>>>>>> 8dc4682b

    // Circuits
    #[error("Expected circuit member {}", _0)]
    ExpectedCircuitMember(String),

    #[error("Cannot access circuit {}", _0)]
    InvalidCircuitAccess(String),

    #[error("Non-static member {} must be accessed using `.` syntax", _0)]
    InvalidMemberAccess(String),

    #[error("Static member {} must be accessed using `::` syntax", _0)]
    InvalidStaticAccess(String),

<<<<<<< HEAD
    // Functions
    #[error("Function {} must be declared before it is used in an inline expression", _0)]
    UndefinedFunction(String),
=======
    #[error(
        "Circuit {} must be declared before it is used in an inline expression",
        _0
    )]
    UndefinedCircuit(String),
>>>>>>> 8dc4682b

    #[error("Circuit {} has no member {}", _0, _1)]
    UndefinedMemberAccess(String, String),

    #[error("Circuit {} has no static member {}", _0, _1)]
    UndefinedStaticAccess(String, String),

    // Functions
    #[error("Inline function call to {} did not return", _0)]
    FunctionDidNotReturn(String),

    #[error("{}", _0)]
    FunctionError(#[from] Box<FunctionError>),

    #[error(
        "Function {} must be declared before it is used in an inline expression",
        _0
    )]
    UndefinedFunction(String),

    // Conditionals
    #[error("If, else conditional must resolve to a boolean, got {}", _0)]
    IfElseConditional(String),

    #[error("{}", _0)]
    SynthesisError(#[from] SynthesisError),
}<|MERGE_RESOLUTION|>--- conflicted
+++ resolved
@@ -1,6 +1,4 @@
-use crate::errors::{
-    BooleanError, FieldError, FunctionError, GroupError, IntegerError, ValueError,
-};
+use crate::errors::{BooleanError, FieldError, FunctionError, GroupError, IntegerError, ValueError};
 
 use snarkos_errors::gadgets::SynthesisError;
 use std::num::ParseIntError;
@@ -34,12 +32,6 @@
     ValueError(#[from] ValueError),
 
     // Arrays
-<<<<<<< HEAD
-    #[error("Array {} must be declared before it is used in an inline expression", _0)]
-    UndefinedArray(String),
-
-=======
->>>>>>> 8dc4682b
     #[error("Cannot access array {}", _0)]
     InvalidArrayAccess(String),
 
@@ -49,23 +41,11 @@
     #[error("Expected array length {}, got {}", _0, _1)]
     InvalidLength(usize, usize),
 
-<<<<<<< HEAD
-    // Circuits
-    #[error("Circuit {} must be declared before it is used in an inline expression", _0)]
-    UndefinedCircuit(String),
-
-    #[error("Cannot access circuit {}", _0)]
-    InvalidCircuitAccess(String),
-=======
     #[error("Spread should contain an array, got {}", _0)]
     InvalidSpread(String),
 
-    #[error(
-        "Array {} must be declared before it is used in an inline expression",
-        _0
-    )]
+    #[error("Array {} must be declared before it is used in an inline expression", _0)]
     UndefinedArray(String),
->>>>>>> 8dc4682b
 
     // Circuits
     #[error("Expected circuit member {}", _0)]
@@ -80,17 +60,8 @@
     #[error("Static member {} must be accessed using `::` syntax", _0)]
     InvalidStaticAccess(String),
 
-<<<<<<< HEAD
-    // Functions
-    #[error("Function {} must be declared before it is used in an inline expression", _0)]
-    UndefinedFunction(String),
-=======
-    #[error(
-        "Circuit {} must be declared before it is used in an inline expression",
-        _0
-    )]
+    #[error("Circuit {} must be declared before it is used in an inline expression", _0)]
     UndefinedCircuit(String),
->>>>>>> 8dc4682b
 
     #[error("Circuit {} has no member {}", _0, _1)]
     UndefinedMemberAccess(String, String),
@@ -105,10 +76,7 @@
     #[error("{}", _0)]
     FunctionError(#[from] Box<FunctionError>),
 
-    #[error(
-        "Function {} must be declared before it is used in an inline expression",
-        _0
-    )]
+    #[error("Function {} must be declared before it is used in an inline expression", _0)]
     UndefinedFunction(String),
 
     // Conditionals
