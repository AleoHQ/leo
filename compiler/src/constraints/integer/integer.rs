--- conflicted
+++ resolved
@@ -12,21 +12,11 @@
     gadgets::{
         r1cs::ConstraintSystem,
         utilities::{
-<<<<<<< HEAD
-            boolean::Boolean,
-            select::CondSelectGadget,
-            uint128::UInt128,
-            uint16::UInt16,
-            uint32::UInt32,
-            uint64::UInt64,
-            uint8::UInt8,
-=======
             alloc::AllocGadget,
             boolean::Boolean,
             eq::{ConditionalEqGadget, EqGadget},
             select::CondSelectGadget,
             uint::{UInt, UInt128, UInt16, UInt32, UInt64, UInt8},
->>>>>>> 8dc4682b
         },
     },
 };
@@ -51,7 +41,334 @@
             Integer::U128(_u128) => IntegerType::U128,
         }
     }
-<<<<<<< HEAD
+
+    pub(crate) fn from_input<F: Field, CS: ConstraintSystem<F>>(
+        cs: &mut CS,
+        integer_type: IntegerType,
+        name: String,
+        private: bool,
+        integer_value: Option<InputValue>,
+    ) -> Result<Self, IntegerError> {
+        // Check that the input value is the correct type
+        let integer_option = match integer_value {
+            Some(input) => {
+                if let InputValue::Integer(integer) = input {
+                    Some(integer)
+                } else {
+                    return Err(IntegerError::InvalidInteger(input.to_string()));
+                }
+            }
+            None => None,
+        };
+
+        Ok(match integer_type {
+            IntegerType::U8 => {
+                let u8_option = integer_option.map(|integer| integer as u8);
+                let u8_result = match private {
+                    true => UInt8::alloc(cs.ns(|| name), || u8_option.ok_or(SynthesisError::AssignmentMissing))?,
+                    false => UInt8::alloc_input(cs.ns(|| name), || u8_option.ok_or(SynthesisError::AssignmentMissing))?,
+                };
+                Integer::U8(u8_result)
+            }
+            IntegerType::U16 => {
+                let u16_option = integer_option.map(|integer| integer as u16);
+                let u16_result = match private {
+                    true => UInt16::alloc(cs.ns(|| name), || u16_option.ok_or(SynthesisError::AssignmentMissing))?,
+                    false => {
+                        UInt16::alloc_input(cs.ns(|| name), || u16_option.ok_or(SynthesisError::AssignmentMissing))?
+                    }
+                };
+                Integer::U16(u16_result)
+            }
+            IntegerType::U32 => {
+                let u32_option = integer_option.map(|integer| integer as u32);
+                let u32_result = match private {
+                    true => UInt32::alloc(cs.ns(|| name), || u32_option.ok_or(SynthesisError::AssignmentMissing))?,
+                    false => {
+                        UInt32::alloc_input(cs.ns(|| name), || u32_option.ok_or(SynthesisError::AssignmentMissing))?
+                    }
+                };
+                Integer::U32(u32_result)
+            }
+            IntegerType::U64 => {
+                let u64_option = integer_option.map(|integer| integer as u64);
+                let u64_result = match private {
+                    true => UInt64::alloc(cs.ns(|| name), || u64_option.ok_or(SynthesisError::AssignmentMissing))?,
+                    false => {
+                        UInt64::alloc_input(cs.ns(|| name), || u64_option.ok_or(SynthesisError::AssignmentMissing))?
+                    }
+                };
+                Integer::U64(u64_result)
+            }
+            IntegerType::U128 => {
+                let u128_option = integer_option.map(|integer| integer as u128);
+                let u128_result = match private {
+                    true => UInt128::alloc(cs.ns(|| name), || u128_option.ok_or(SynthesisError::AssignmentMissing))?,
+                    false => {
+                        UInt128::alloc_input(cs.ns(|| name), || u128_option.ok_or(SynthesisError::AssignmentMissing))?
+                    }
+                };
+                Integer::U128(u128_result)
+            }
+        })
+    }
+
+    pub(crate) fn add<F: Field + PrimeField, CS: ConstraintSystem<F>>(
+        self,
+        cs: &mut CS,
+        other: Self,
+    ) -> Result<Self, IntegerError> {
+        Ok(match (self, other) {
+            (Integer::U8(left_u8), Integer::U8(right_u8)) => {
+                let result = UInt8::addmany(
+                    cs.ns(|| format!("enforce {} + {}", left_u8.value.unwrap(), right_u8.value.unwrap())),
+                    &[left_u8, right_u8],
+                )?;
+                Integer::U8(result)
+            }
+            (Integer::U16(left_u16), Integer::U16(right_u16)) => {
+                let result = UInt16::addmany(
+                    cs.ns(|| format!("enforce {} + {}", left_u16.value.unwrap(), right_u16.value.unwrap())),
+                    &[left_u16, right_u16],
+                )?;
+                Integer::U16(result)
+            }
+            (Integer::U32(left_u32), Integer::U32(right_u32)) => {
+                let result = UInt32::addmany(
+                    cs.ns(|| format!("enforce {} + {}", left_u32.value.unwrap(), right_u32.value.unwrap())),
+                    &[left_u32, right_u32],
+                )?;
+                Integer::U32(result)
+            }
+            (Integer::U64(left_u64), Integer::U64(right_u64)) => {
+                let result = UInt64::addmany(
+                    cs.ns(|| format!("enforce {} + {}", left_u64.value.unwrap(), right_u64.value.unwrap())),
+                    &[left_u64, right_u64],
+                )?;
+                Integer::U64(result)
+            }
+            (Integer::U128(left_u128), Integer::U128(right_u128)) => {
+                let result = UInt128::addmany(
+                    cs.ns(|| format!("enforce {} + {}", left_u128.value.unwrap(), right_u128.value.unwrap())),
+                    &[left_u128, right_u128],
+                )?;
+                Integer::U128(result)
+            }
+            (left, right) => return Err(IntegerError::CannotEnforce(format!("{} + {}", left, right))),
+        })
+    }
+
+    pub(crate) fn sub<F: Field + PrimeField, CS: ConstraintSystem<F>>(
+        self,
+        cs: &mut CS,
+        other: Self,
+    ) -> Result<Self, IntegerError> {
+        Ok(match (self, other) {
+            (Integer::U8(left_u8), Integer::U8(right_u8)) => {
+                let result = left_u8.sub(
+                    cs.ns(|| format!("enforce {} - {}", left_u8.value.unwrap(), right_u8.value.unwrap())),
+                    &right_u8,
+                )?;
+                Integer::U8(result)
+            }
+            (Integer::U16(left_u16), Integer::U16(right_u16)) => {
+                let result = left_u16.sub(
+                    cs.ns(|| format!("enforce {} - {}", left_u16.value.unwrap(), right_u16.value.unwrap())),
+                    &right_u16,
+                )?;
+                Integer::U16(result)
+            }
+            (Integer::U32(left_u32), Integer::U32(right_u32)) => {
+                let result = left_u32.sub(
+                    cs.ns(|| format!("enforce {} - {}", left_u32.value.unwrap(), right_u32.value.unwrap())),
+                    &right_u32,
+                )?;
+                Integer::U32(result)
+            }
+            (Integer::U64(left_u64), Integer::U64(right_u64)) => {
+                let result = left_u64.sub(
+                    cs.ns(|| format!("enforce {} - {}", left_u64.value.unwrap(), right_u64.value.unwrap())),
+                    &right_u64,
+                )?;
+                Integer::U64(result)
+            }
+            (Integer::U128(left_u128), Integer::U128(right_u128)) => {
+                let result = left_u128.sub(
+                    cs.ns(|| format!("enforce {} - {}", left_u128.value.unwrap(), right_u128.value.unwrap())),
+                    &right_u128,
+                )?;
+                Integer::U128(result)
+            }
+            (left, right) => return Err(IntegerError::CannotEnforce(format!("{} - {}", left, right))),
+        })
+    }
+
+    pub(crate) fn mul<F: Field + PrimeField, CS: ConstraintSystem<F>>(
+        self,
+        cs: &mut CS,
+        other: Self,
+    ) -> Result<Self, IntegerError> {
+        Ok(match (self, other) {
+            (Integer::U8(left_u8), Integer::U8(right_u8)) => {
+                let result = left_u8.mul(
+                    cs.ns(|| format!("enforce {} * {}", left_u8.value.unwrap(), right_u8.value.unwrap())),
+                    &right_u8,
+                )?;
+                Integer::U8(result)
+            }
+            (Integer::U16(left_u16), Integer::U16(right_u16)) => {
+                let result = left_u16.mul(
+                    cs.ns(|| format!("enforce {} * {}", left_u16.value.unwrap(), right_u16.value.unwrap())),
+                    &right_u16,
+                )?;
+                Integer::U16(result)
+            }
+            (Integer::U32(left_u32), Integer::U32(right_u32)) => {
+                let result = left_u32.mul(
+                    cs.ns(|| format!("enforce {} * {}", left_u32.value.unwrap(), right_u32.value.unwrap())),
+                    &right_u32,
+                )?;
+                Integer::U32(result)
+            }
+            (Integer::U64(left_u64), Integer::U64(right_u64)) => {
+                let result = left_u64.mul(
+                    cs.ns(|| format!("enforce {} * {}", left_u64.value.unwrap(), right_u64.value.unwrap())),
+                    &right_u64,
+                )?;
+                Integer::U64(result)
+            }
+            (Integer::U128(left_u128), Integer::U128(right_u128)) => {
+                let result = left_u128.mul(
+                    cs.ns(|| format!("enforce {} * {}", left_u128.value.unwrap(), right_u128.value.unwrap())),
+                    &right_u128,
+                )?;
+                Integer::U128(result)
+            }
+            (left, right) => return Err(IntegerError::CannotEnforce(format!("{} * {}", left, right))),
+        })
+    }
+
+    pub(crate) fn div<F: Field + PrimeField, CS: ConstraintSystem<F>>(
+        self,
+        cs: &mut CS,
+        other: Self,
+    ) -> Result<Self, IntegerError> {
+        Ok(match (self, other) {
+            (Integer::U8(left_u8), Integer::U8(right_u8)) => {
+                let result = left_u8.div(
+                    cs.ns(|| format!("enforce {} ÷ {}", left_u8.value.unwrap(), right_u8.value.unwrap())),
+                    &right_u8,
+                )?;
+                Integer::U8(result)
+            }
+            (Integer::U16(left_u16), Integer::U16(right_u16)) => {
+                let result = left_u16.div(
+                    cs.ns(|| format!("enforce {} ÷ {}", left_u16.value.unwrap(), right_u16.value.unwrap())),
+                    &right_u16,
+                )?;
+                Integer::U16(result)
+            }
+            (Integer::U32(left_u32), Integer::U32(right_u32)) => {
+                let result = left_u32.div(
+                    cs.ns(|| format!("enforce {} ÷ {}", left_u32.value.unwrap(), right_u32.value.unwrap())),
+                    &right_u32,
+                )?;
+                Integer::U32(result)
+            }
+            (Integer::U64(left_u64), Integer::U64(right_u64)) => {
+                let result = left_u64.div(
+                    cs.ns(|| format!("enforce {} ÷ {}", left_u64.value.unwrap(), right_u64.value.unwrap())),
+                    &right_u64,
+                )?;
+                Integer::U64(result)
+            }
+            (Integer::U128(left_u128), Integer::U128(right_u128)) => {
+                let result = left_u128.div(
+                    cs.ns(|| format!("enforce {} ÷ {}", left_u128.value.unwrap(), right_u128.value.unwrap())),
+                    &right_u128,
+                )?;
+                Integer::U128(result)
+            }
+            (left, right) => return Err(IntegerError::CannotEnforce(format!("{} ÷ {}", left, right))),
+        })
+    }
+
+    pub(crate) fn pow<F: Field + PrimeField, CS: ConstraintSystem<F>>(
+        self,
+        cs: &mut CS,
+        other: Self,
+    ) -> Result<Self, IntegerError> {
+        Ok(match (self, other) {
+            (Integer::U8(left_u8), Integer::U8(right_u8)) => {
+                let result = left_u8.pow(
+                    cs.ns(|| format!("enforce {} ** {}", left_u8.value.unwrap(), right_u8.value.unwrap())),
+                    &right_u8,
+                )?;
+                Integer::U8(result)
+            }
+            (Integer::U16(left_u16), Integer::U16(right_u16)) => {
+                let result = left_u16.pow(
+                    cs.ns(|| format!("enforce {} ** {}", left_u16.value.unwrap(), right_u16.value.unwrap())),
+                    &right_u16,
+                )?;
+                Integer::U16(result)
+            }
+            (Integer::U32(left_u32), Integer::U32(right_u32)) => {
+                let result = left_u32.pow(
+                    cs.ns(|| format!("enforce {} ** {}", left_u32.value.unwrap(), right_u32.value.unwrap())),
+                    &right_u32,
+                )?;
+                Integer::U32(result)
+            }
+            (Integer::U64(left_u64), Integer::U64(right_u64)) => {
+                let result = left_u64.pow(
+                    cs.ns(|| format!("enforce {} ** {}", left_u64.value.unwrap(), right_u64.value.unwrap())),
+                    &right_u64,
+                )?;
+                Integer::U64(result)
+            }
+            (Integer::U128(left_u128), Integer::U128(right_u128)) => {
+                let result = left_u128.pow(
+                    cs.ns(|| format!("enforce {} ** {}", left_u128.value.unwrap(), right_u128.value.unwrap())),
+                    &right_u128,
+                )?;
+                Integer::U128(result)
+            }
+            (left, right) => return Err(IntegerError::CannotEnforce(format!("{} ** {}", left, right))),
+        })
+    }
+}
+
+impl<F: Field + PrimeField> EqGadget<F> for Integer {}
+
+impl<F: Field + PrimeField> ConditionalEqGadget<F> for Integer {
+    fn conditional_enforce_equal<CS: ConstraintSystem<F>>(
+        &self,
+        cs: CS,
+        other: &Self,
+        condition: &Boolean,
+    ) -> Result<(), SynthesisError> {
+        match (self, other) {
+            (Integer::U8(left_u8), Integer::U8(right_u8)) => left_u8.conditional_enforce_equal(cs, right_u8, condition),
+            (Integer::U16(left_u16), Integer::U16(right_u16)) => {
+                left_u16.conditional_enforce_equal(cs, right_u16, condition)
+            }
+            (Integer::U32(left_u32), Integer::U32(right_u32)) => {
+                left_u32.conditional_enforce_equal(cs, right_u32, condition)
+            }
+            (Integer::U64(left_u64), Integer::U64(right_u64)) => {
+                left_u64.conditional_enforce_equal(cs, right_u64, condition)
+            }
+            (Integer::U128(left_u128), Integer::U128(right_u128)) => {
+                left_u128.conditional_enforce_equal(cs, right_u128, condition)
+            }
+            (_, _) => Err(SynthesisError::AssignmentMissing),
+        }
+    }
+
+    fn cost() -> usize {
+        <UInt128 as ConditionalEqGadget<F>>::cost()
+    }
 }
 
 impl<F: Field + PrimeField> CondSelectGadget<F> for Integer {
@@ -84,646 +401,4 @@
     fn cost() -> usize {
         unimplemented!("Cannot calculate cost.")
     }
-}
-
-impl<F: Field + PrimeField, G: Group, CS: ConstraintSystem<F>> ConstrainedProgram<F, G, CS> {
-    pub(crate) fn get_integer_constant(integer: Integer) -> ConstrainedValue<F, G> {
-        ConstrainedValue::Integer(integer)
-    }
-
-    pub(crate) fn evaluate_integer_eq(left: Integer, right: Integer) -> Result<ConstrainedValue<F, G>, IntegerError> {
-        Ok(ConstrainedValue::Boolean(Boolean::Constant(match (left, right) {
-            (Integer::U8(left_u8), Integer::U8(right_u8)) => left_u8.eq(&right_u8),
-            (Integer::U16(left_u16), Integer::U16(right_u16)) => left_u16.eq(&right_u16),
-            (Integer::U32(left_u32), Integer::U32(right_u32)) => left_u32.eq(&right_u32),
-            (Integer::U64(left_u64), Integer::U64(right_u64)) => left_u64.eq(&right_u64),
-            (Integer::U128(left_u128), Integer::U128(right_u128)) => left_u128.eq(&right_u128),
-            (left, right) => return Err(IntegerError::CannotEvaluate(format!("{} == {}", left, right))),
-        })))
-    }
-
-    pub(crate) fn integer_from_parameter(
-        &mut self,
-=======
-
-    pub(crate) fn from_input<F: Field, CS: ConstraintSystem<F>>(
->>>>>>> 8dc4682b
-        cs: &mut CS,
-        integer_type: IntegerType,
-        name: String,
-        private: bool,
-        integer_value: Option<InputValue>,
-    ) -> Result<Self, IntegerError> {
-        // Check that the input value is the correct type
-        let integer_option = match integer_value {
-            Some(input) => {
-                if let InputValue::Integer(integer) = input {
-                    Some(integer)
-                } else {
-                    return Err(IntegerError::InvalidInteger(input.to_string()));
-                }
-            }
-            None => None,
-        };
-
-        Ok(match integer_type {
-            IntegerType::U8 => {
-                let u8_option = integer_option.map(|integer| integer as u8);
-                let u8_result = match private {
-                    true => UInt8::alloc(cs.ns(|| name), || {
-                        u8_option.ok_or(SynthesisError::AssignmentMissing)
-                    })?,
-                    false => UInt8::alloc_input(cs.ns(|| name), || {
-                        u8_option.ok_or(SynthesisError::AssignmentMissing)
-                    })?,
-                };
-                Integer::U8(u8_result)
-            }
-            IntegerType::U16 => {
-                let u16_option = integer_option.map(|integer| integer as u16);
-                let u16_result = match private {
-                    true => UInt16::alloc(cs.ns(|| name), || {
-                        u16_option.ok_or(SynthesisError::AssignmentMissing)
-                    })?,
-                    false => UInt16::alloc_input(cs.ns(|| name), || {
-                        u16_option.ok_or(SynthesisError::AssignmentMissing)
-                    })?,
-                };
-                Integer::U16(u16_result)
-            }
-            IntegerType::U32 => {
-                let u32_option = integer_option.map(|integer| integer as u32);
-                let u32_result = match private {
-                    true => UInt32::alloc(cs.ns(|| name), || {
-                        u32_option.ok_or(SynthesisError::AssignmentMissing)
-                    })?,
-                    false => UInt32::alloc_input(cs.ns(|| name), || {
-                        u32_option.ok_or(SynthesisError::AssignmentMissing)
-                    })?,
-                };
-                Integer::U32(u32_result)
-            }
-            IntegerType::U64 => {
-                let u64_option = integer_option.map(|integer| integer as u64);
-                let u64_result = match private {
-                    true => UInt64::alloc(cs.ns(|| name), || {
-                        u64_option.ok_or(SynthesisError::AssignmentMissing)
-                    })?,
-                    false => UInt64::alloc_input(cs.ns(|| name), || {
-                        u64_option.ok_or(SynthesisError::AssignmentMissing)
-                    })?,
-                };
-                Integer::U64(u64_result)
-            }
-            IntegerType::U128 => {
-                let u128_option = integer_option.map(|integer| integer as u128);
-                let u128_result = match private {
-                    true => UInt128::alloc(cs.ns(|| name), || {
-                        u128_option.ok_or(SynthesisError::AssignmentMissing)
-                    })?,
-                    false => UInt128::alloc_input(cs.ns(|| name), || {
-                        u128_option.ok_or(SynthesisError::AssignmentMissing)
-                    })?,
-                };
-                Integer::U128(u128_result)
-            }
-        })
-    }
-
-<<<<<<< HEAD
-    pub(crate) fn enforce_integer_eq(cs: &mut CS, left: Integer, right: Integer) -> Result<(), IntegerError> {
-        match (left, right) {
-            (Integer::U8(left_u8), Integer::U8(right_u8)) => Self::enforce_u8_eq(cs, left_u8, right_u8),
-            (Integer::U16(left_u16), Integer::U16(right_u16)) => Self::enforce_u16_eq(cs, left_u16, right_u16),
-            (Integer::U32(left_u32), Integer::U32(right_u32)) => Self::enforce_u32_eq(cs, left_u32, right_u32),
-            (Integer::U64(left_u64), Integer::U64(right_u64)) => Self::enforce_u64_eq(cs, left_u64, right_u64),
-            (Integer::U128(left_u128), Integer::U128(right_u128)) => Self::enforce_u128_eq(cs, left_u128, right_u128),
-            (left, right) => return Err(IntegerError::CannotEnforce(format!("{} == {}", left, right))),
-        }
-=======
-    pub(crate) fn add<F: Field + PrimeField, CS: ConstraintSystem<F>>(
-        self,
-        cs: &mut CS,
-        other: Self,
-    ) -> Result<Self, IntegerError> {
-        Ok(match (self, other) {
-            (Integer::U8(left_u8), Integer::U8(right_u8)) => {
-                let result = UInt8::addmany(
-                    cs.ns(|| {
-                        format!(
-                            "enforce {} + {}",
-                            left_u8.value.unwrap(),
-                            right_u8.value.unwrap()
-                        )
-                    }),
-                    &[left_u8, right_u8],
-                )?;
-                Integer::U8(result)
-            }
-            (Integer::U16(left_u16), Integer::U16(right_u16)) => {
-                let result = UInt16::addmany(
-                    cs.ns(|| {
-                        format!(
-                            "enforce {} + {}",
-                            left_u16.value.unwrap(),
-                            right_u16.value.unwrap()
-                        )
-                    }),
-                    &[left_u16, right_u16],
-                )?;
-                Integer::U16(result)
-            }
-            (Integer::U32(left_u32), Integer::U32(right_u32)) => {
-                let result = UInt32::addmany(
-                    cs.ns(|| {
-                        format!(
-                            "enforce {} + {}",
-                            left_u32.value.unwrap(),
-                            right_u32.value.unwrap()
-                        )
-                    }),
-                    &[left_u32, right_u32],
-                )?;
-                Integer::U32(result)
-            }
-            (Integer::U64(left_u64), Integer::U64(right_u64)) => {
-                let result = UInt64::addmany(
-                    cs.ns(|| {
-                        format!(
-                            "enforce {} + {}",
-                            left_u64.value.unwrap(),
-                            right_u64.value.unwrap()
-                        )
-                    }),
-                    &[left_u64, right_u64],
-                )?;
-                Integer::U64(result)
-            }
-            (Integer::U128(left_u128), Integer::U128(right_u128)) => {
-                let result = UInt128::addmany(
-                    cs.ns(|| {
-                        format!(
-                            "enforce {} + {}",
-                            left_u128.value.unwrap(),
-                            right_u128.value.unwrap()
-                        )
-                    }),
-                    &[left_u128, right_u128],
-                )?;
-                Integer::U128(result)
-            }
-            (left, right) => {
-                return Err(IntegerError::CannotEnforce(format!("{} + {}", left, right)))
-            }
-        })
->>>>>>> 8dc4682b
-    }
-
-    pub(crate) fn sub<F: Field + PrimeField, CS: ConstraintSystem<F>>(
-        self,
-        cs: &mut CS,
-<<<<<<< HEAD
-        left: Integer,
-        right: Integer,
-    ) -> Result<ConstrainedValue<F, G>, IntegerError> {
-        Ok(ConstrainedValue::Integer(match (left, right) {
-            (Integer::U8(left_u8), Integer::U8(right_u8)) => Integer::U8(Self::enforce_u8_add(cs, left_u8, right_u8)?),
-=======
-        other: Self,
-    ) -> Result<Self, IntegerError> {
-        Ok(match (self, other) {
-            (Integer::U8(left_u8), Integer::U8(right_u8)) => {
-                let result = left_u8.sub(
-                    cs.ns(|| {
-                        format!(
-                            "enforce {} - {}",
-                            left_u8.value.unwrap(),
-                            right_u8.value.unwrap()
-                        )
-                    }),
-                    &right_u8,
-                )?;
-                Integer::U8(result)
-            }
->>>>>>> 8dc4682b
-            (Integer::U16(left_u16), Integer::U16(right_u16)) => {
-                let result = left_u16.sub(
-                    cs.ns(|| {
-                        format!(
-                            "enforce {} - {}",
-                            left_u16.value.unwrap(),
-                            right_u16.value.unwrap()
-                        )
-                    }),
-                    &right_u16,
-                )?;
-                Integer::U16(result)
-            }
-            (Integer::U32(left_u32), Integer::U32(right_u32)) => {
-                let result = left_u32.sub(
-                    cs.ns(|| {
-                        format!(
-                            "enforce {} - {}",
-                            left_u32.value.unwrap(),
-                            right_u32.value.unwrap()
-                        )
-                    }),
-                    &right_u32,
-                )?;
-                Integer::U32(result)
-            }
-            (Integer::U64(left_u64), Integer::U64(right_u64)) => {
-                let result = left_u64.sub(
-                    cs.ns(|| {
-                        format!(
-                            "enforce {} - {}",
-                            left_u64.value.unwrap(),
-                            right_u64.value.unwrap()
-                        )
-                    }),
-                    &right_u64,
-                )?;
-                Integer::U64(result)
-            }
-            (Integer::U128(left_u128), Integer::U128(right_u128)) => {
-                let result = left_u128.sub(
-                    cs.ns(|| {
-                        format!(
-                            "enforce {} - {}",
-                            left_u128.value.unwrap(),
-                            right_u128.value.unwrap()
-                        )
-                    }),
-                    &right_u128,
-                )?;
-                Integer::U128(result)
-            }
-<<<<<<< HEAD
-            (left, right) => return Err(IntegerError::CannotEnforce(format!("{} + {}", left, right))),
-        }))
-    }
-
-    pub(crate) fn enforce_integer_sub(
-        cs: &mut CS,
-        left: Integer,
-        right: Integer,
-    ) -> Result<ConstrainedValue<F, G>, IntegerError> {
-        Ok(ConstrainedValue::Integer(match (left, right) {
-            (Integer::U8(left_u8), Integer::U8(right_u8)) => Integer::U8(Self::enforce_u8_sub(cs, left_u8, right_u8)?),
-=======
-            (left, right) => {
-                return Err(IntegerError::CannotEnforce(format!("{} - {}", left, right)))
-            }
-        })
-    }
-
-    pub(crate) fn mul<F: Field + PrimeField, CS: ConstraintSystem<F>>(
-        self,
-        cs: &mut CS,
-        other: Self,
-    ) -> Result<Self, IntegerError> {
-        Ok(match (self, other) {
-            (Integer::U8(left_u8), Integer::U8(right_u8)) => {
-                let result = left_u8.mul(
-                    cs.ns(|| {
-                        format!(
-                            "enforce {} * {}",
-                            left_u8.value.unwrap(),
-                            right_u8.value.unwrap()
-                        )
-                    }),
-                    &right_u8,
-                )?;
-                Integer::U8(result)
-            }
->>>>>>> 8dc4682b
-            (Integer::U16(left_u16), Integer::U16(right_u16)) => {
-                let result = left_u16.mul(
-                    cs.ns(|| {
-                        format!(
-                            "enforce {} * {}",
-                            left_u16.value.unwrap(),
-                            right_u16.value.unwrap()
-                        )
-                    }),
-                    &right_u16,
-                )?;
-                Integer::U16(result)
-            }
-            (Integer::U32(left_u32), Integer::U32(right_u32)) => {
-                let result = left_u32.mul(
-                    cs.ns(|| {
-                        format!(
-                            "enforce {} * {}",
-                            left_u32.value.unwrap(),
-                            right_u32.value.unwrap()
-                        )
-                    }),
-                    &right_u32,
-                )?;
-                Integer::U32(result)
-            }
-            (Integer::U64(left_u64), Integer::U64(right_u64)) => {
-                let result = left_u64.mul(
-                    cs.ns(|| {
-                        format!(
-                            "enforce {} * {}",
-                            left_u64.value.unwrap(),
-                            right_u64.value.unwrap()
-                        )
-                    }),
-                    &right_u64,
-                )?;
-                Integer::U64(result)
-            }
-            (Integer::U128(left_u128), Integer::U128(right_u128)) => {
-                let result = left_u128.mul(
-                    cs.ns(|| {
-                        format!(
-                            "enforce {} * {}",
-                            left_u128.value.unwrap(),
-                            right_u128.value.unwrap()
-                        )
-                    }),
-                    &right_u128,
-                )?;
-                Integer::U128(result)
-            }
-<<<<<<< HEAD
-            (left, right) => return Err(IntegerError::CannotEnforce(format!("{} - {}", left, right))),
-        }))
-    }
-
-    pub(crate) fn enforce_integer_mul(
-        cs: &mut CS,
-        left: Integer,
-        right: Integer,
-    ) -> Result<ConstrainedValue<F, G>, IntegerError> {
-        Ok(ConstrainedValue::Integer(match (left, right) {
-            (Integer::U8(left_u8), Integer::U8(right_u8)) => Integer::U8(Self::enforce_u8_mul(cs, left_u8, right_u8)?),
-=======
-            (left, right) => {
-                return Err(IntegerError::CannotEnforce(format!("{} * {}", left, right)))
-            }
-        })
-    }
-
-    pub(crate) fn div<F: Field + PrimeField, CS: ConstraintSystem<F>>(
-        self,
-        cs: &mut CS,
-        other: Self,
-    ) -> Result<Self, IntegerError> {
-        Ok(match (self, other) {
-            (Integer::U8(left_u8), Integer::U8(right_u8)) => {
-                let result = left_u8.div(
-                    cs.ns(|| {
-                        format!(
-                            "enforce {} ÷ {}",
-                            left_u8.value.unwrap(),
-                            right_u8.value.unwrap()
-                        )
-                    }),
-                    &right_u8,
-                )?;
-                Integer::U8(result)
-            }
->>>>>>> 8dc4682b
-            (Integer::U16(left_u16), Integer::U16(right_u16)) => {
-                let result = left_u16.div(
-                    cs.ns(|| {
-                        format!(
-                            "enforce {} ÷ {}",
-                            left_u16.value.unwrap(),
-                            right_u16.value.unwrap()
-                        )
-                    }),
-                    &right_u16,
-                )?;
-                Integer::U16(result)
-            }
-            (Integer::U32(left_u32), Integer::U32(right_u32)) => {
-                let result = left_u32.div(
-                    cs.ns(|| {
-                        format!(
-                            "enforce {} ÷ {}",
-                            left_u32.value.unwrap(),
-                            right_u32.value.unwrap()
-                        )
-                    }),
-                    &right_u32,
-                )?;
-                Integer::U32(result)
-            }
-            (Integer::U64(left_u64), Integer::U64(right_u64)) => {
-                let result = left_u64.div(
-                    cs.ns(|| {
-                        format!(
-                            "enforce {} ÷ {}",
-                            left_u64.value.unwrap(),
-                            right_u64.value.unwrap()
-                        )
-                    }),
-                    &right_u64,
-                )?;
-                Integer::U64(result)
-            }
-            (Integer::U128(left_u128), Integer::U128(right_u128)) => {
-                let result = left_u128.div(
-                    cs.ns(|| {
-                        format!(
-                            "enforce {} ÷ {}",
-                            left_u128.value.unwrap(),
-                            right_u128.value.unwrap()
-                        )
-                    }),
-                    &right_u128,
-                )?;
-                Integer::U128(result)
-            }
-<<<<<<< HEAD
-            (left, right) => return Err(IntegerError::CannotEnforce(format!("{} * {}", left, right))),
-        }))
-    }
-
-    pub(crate) fn enforce_integer_div(
-        cs: &mut CS,
-        left: Integer,
-        right: Integer,
-    ) -> Result<ConstrainedValue<F, G>, IntegerError> {
-        Ok(ConstrainedValue::Integer(match (left, right) {
-            (Integer::U8(left_u8), Integer::U8(right_u8)) => Integer::U8(Self::enforce_u8_div(cs, left_u8, right_u8)?),
-=======
-            (left, right) => {
-                return Err(IntegerError::CannotEnforce(format!("{} ÷ {}", left, right)))
-            }
-        })
-    }
-
-    pub(crate) fn pow<F: Field + PrimeField, CS: ConstraintSystem<F>>(
-        self,
-        cs: &mut CS,
-        other: Self,
-    ) -> Result<Self, IntegerError> {
-        Ok(match (self, other) {
-            (Integer::U8(left_u8), Integer::U8(right_u8)) => {
-                let result = left_u8.pow(
-                    cs.ns(|| {
-                        format!(
-                            "enforce {} ** {}",
-                            left_u8.value.unwrap(),
-                            right_u8.value.unwrap()
-                        )
-                    }),
-                    &right_u8,
-                )?;
-                Integer::U8(result)
-            }
->>>>>>> 8dc4682b
-            (Integer::U16(left_u16), Integer::U16(right_u16)) => {
-                let result = left_u16.pow(
-                    cs.ns(|| {
-                        format!(
-                            "enforce {} ** {}",
-                            left_u16.value.unwrap(),
-                            right_u16.value.unwrap()
-                        )
-                    }),
-                    &right_u16,
-                )?;
-                Integer::U16(result)
-            }
-            (Integer::U32(left_u32), Integer::U32(right_u32)) => {
-                let result = left_u32.pow(
-                    cs.ns(|| {
-                        format!(
-                            "enforce {} ** {}",
-                            left_u32.value.unwrap(),
-                            right_u32.value.unwrap()
-                        )
-                    }),
-                    &right_u32,
-                )?;
-                Integer::U32(result)
-            }
-            (Integer::U64(left_u64), Integer::U64(right_u64)) => {
-                let result = left_u64.pow(
-                    cs.ns(|| {
-                        format!(
-                            "enforce {} ** {}",
-                            left_u64.value.unwrap(),
-                            right_u64.value.unwrap()
-                        )
-                    }),
-                    &right_u64,
-                )?;
-                Integer::U64(result)
-            }
-            (Integer::U128(left_u128), Integer::U128(right_u128)) => {
-                let result = left_u128.pow(
-                    cs.ns(|| {
-                        format!(
-                            "enforce {} ** {}",
-                            left_u128.value.unwrap(),
-                            right_u128.value.unwrap()
-                        )
-                    }),
-                    &right_u128,
-                )?;
-                Integer::U128(result)
-            }
-<<<<<<< HEAD
-            (left, right) => return Err(IntegerError::CannotEnforce(format!("{} / {}", left, right))),
-        }))
-    }
-
-    pub(crate) fn enforce_integer_pow(
-        cs: &mut CS,
-        left: Integer,
-        right: Integer,
-    ) -> Result<ConstrainedValue<F, G>, IntegerError> {
-        Ok(ConstrainedValue::Integer(match (left, right) {
-            (Integer::U8(left_u8), Integer::U8(right_u8)) => Integer::U8(Self::enforce_u8_pow(cs, left_u8, right_u8)?),
-=======
-            (left, right) => {
-                return Err(IntegerError::CannotEnforce(format!(
-                    "{} ** {}",
-                    left, right
-                )))
-            }
-        })
-    }
-}
-
-impl<F: Field + PrimeField> EqGadget<F> for Integer {}
-
-impl<F: Field + PrimeField> ConditionalEqGadget<F> for Integer {
-    fn conditional_enforce_equal<CS: ConstraintSystem<F>>(
-        &self,
-        cs: CS,
-        other: &Self,
-        condition: &Boolean,
-    ) -> Result<(), SynthesisError> {
-        match (self, other) {
-            (Integer::U8(left_u8), Integer::U8(right_u8)) => {
-                left_u8.conditional_enforce_equal(cs, right_u8, condition)
-            }
->>>>>>> 8dc4682b
-            (Integer::U16(left_u16), Integer::U16(right_u16)) => {
-                left_u16.conditional_enforce_equal(cs, right_u16, condition)
-            }
-            (Integer::U32(left_u32), Integer::U32(right_u32)) => {
-                left_u32.conditional_enforce_equal(cs, right_u32, condition)
-            }
-            (Integer::U64(left_u64), Integer::U64(right_u64)) => {
-                left_u64.conditional_enforce_equal(cs, right_u64, condition)
-            }
-            (Integer::U128(left_u128), Integer::U128(right_u128)) => {
-<<<<<<< HEAD
-                Integer::U128(Self::enforce_u128_pow(cs, left_u128, right_u128)?)
-            }
-            (left, right) => return Err(IntegerError::CannotEnforce(format!("{} ** {}", left, right))),
-        }))
-=======
-                left_u128.conditional_enforce_equal(cs, right_u128, condition)
-            }
-            (_, _) => Err(SynthesisError::AssignmentMissing),
-        }
-    }
-
-    fn cost() -> usize {
-        <UInt128 as ConditionalEqGadget<F>>::cost()
-    }
-}
-
-impl<F: Field + PrimeField> CondSelectGadget<F> for Integer {
-    fn conditionally_select<CS: ConstraintSystem<F>>(
-        cs: CS,
-        cond: &Boolean,
-        first: &Self,
-        second: &Self,
-    ) -> Result<Self, SynthesisError> {
-        match (first, second) {
-            (Integer::U8(u8_first), Integer::U8(u8_second)) => Ok(Integer::U8(
-                UInt8::conditionally_select(cs, cond, u8_first, u8_second)?,
-            )),
-            (Integer::U16(u16_first), Integer::U16(u18_second)) => Ok(Integer::U16(
-                UInt16::conditionally_select(cs, cond, u16_first, u18_second)?,
-            )),
-            (Integer::U32(u32_first), Integer::U32(u32_second)) => Ok(Integer::U32(
-                UInt32::conditionally_select(cs, cond, u32_first, u32_second)?,
-            )),
-            (Integer::U64(u64_first), Integer::U64(u64_second)) => Ok(Integer::U64(
-                UInt64::conditionally_select(cs, cond, u64_first, u64_second)?,
-            )),
-            (Integer::U128(u128_first), Integer::U128(u128_second)) => Ok(Integer::U128(
-                UInt128::conditionally_select(cs, cond, u128_first, u128_second)?,
-            )),
-            (_, _) => Err(SynthesisError::Unsatisfiable), // types do not match
-        }
-    }
-
-    fn cost() -> usize {
-        unimplemented!("Cannot calculate cost.")
->>>>>>> 8dc4682b
-    }
 }