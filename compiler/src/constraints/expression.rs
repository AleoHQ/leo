--- conflicted
+++ resolved
@@ -4,18 +4,12 @@
     constraints::{ConstrainedCircuitMember, ConstrainedProgram, ConstrainedValue},
     errors::ExpressionError,
     new_scope,
-<<<<<<< HEAD
     types::{CircuitFieldDefinition, CircuitMember, Expression, Identifier, RangeOrExpression, SpreadOrExpression},
+    FieldType,
+    GroupType,
     Integer,
     IntegerType,
     Type,
-=======
-    types::{
-        CircuitFieldDefinition, CircuitMember, Expression, Identifier, RangeOrExpression,
-        SpreadOrExpression,
-    },
-    FieldType, GroupType, Integer, IntegerType, Type,
->>>>>>> 8dc4682b
 };
 
 use snarkos_models::{
@@ -179,15 +173,7 @@
                 let val_2 = ConstrainedValue::from_other(string, &val_1)?;
                 self.enforce_pow_expression(cs, val_1, val_2)
             }
-<<<<<<< HEAD
-            (_, ConstrainedValue::FieldElement(num_2)) => Err(ExpressionError::InvalidExponent(num_2.to_string())),
             (val_1, val_2) => Err(ExpressionError::IncompatibleTypes(format!("{} * {}", val_1, val_2,))),
-=======
-            (val_1, val_2) => Err(ExpressionError::IncompatibleTypes(format!(
-                "{} * {}",
-                val_1, val_2,
-            ))),
->>>>>>> 8dc4682b
         }
     }
 
@@ -201,9 +187,9 @@
             (ConstrainedValue::Boolean(bool_1), ConstrainedValue::Boolean(bool_2)) => {
                 Ok(Self::boolean_eq(bool_1, bool_2))
             }
-            (ConstrainedValue::Integer(num_1), ConstrainedValue::Integer(num_2)) => Ok(
-                ConstrainedValue::Boolean(Boolean::Constant(num_1.eq(&num_2))),
-            ),
+            (ConstrainedValue::Integer(num_1), ConstrainedValue::Integer(num_2)) => {
+                Ok(ConstrainedValue::Boolean(Boolean::Constant(num_1.eq(&num_2))))
+            }
             (ConstrainedValue::Field(fe_1), ConstrainedValue::Field(fe_2)) => {
                 Ok(ConstrainedValue::Boolean(Boolean::Constant(fe_1.eq(&fe_2))))
             }
@@ -373,12 +359,6 @@
                 let result = Integer::conditionally_select(cs, &resolved_first, &integer_2, &integer_3)?;
                 Ok(ConstrainedValue::Integer(result))
             }
-<<<<<<< HEAD
-            // (ConstrainedValue::GroupElement(group_2), ConstrainedValue::GroupElement(group_3)) => {
-            //     let result = Group
-            // }
-            (_, _) => unimplemented!("conditional select gadget not implemented between given types"),
-=======
             (ConstrainedValue::Field(fe_1), ConstrainedValue::Field(fe_2)) => {
                 let result = FieldType::conditionally_select(cs, &resolved_first, &fe_1, &fe_2)?;
                 Ok(ConstrainedValue::Field(result))
@@ -387,10 +367,7 @@
                 let result = G::conditionally_select(cs, &resolved_first, &ge_1, &ge_2)?;
                 Ok(ConstrainedValue::Group(result))
             }
-            (_, _) => {
-                unimplemented!("conditional select gadget not implemented between given types")
-            }
->>>>>>> 8dc4682b
+            (_, _) => unimplemented!("conditional select gadget not implemented between given types"),
         }
     }
 
@@ -778,9 +755,7 @@
             // Values
             Expression::Integer(integer) => Ok(ConstrainedValue::Integer(integer)),
             Expression::Field(field) => Ok(ConstrainedValue::Field(FieldType::constant(field)?)),
-            Expression::Group(group_affine) => {
-                Ok(ConstrainedValue::Group(G::constant(group_affine)?))
-            }
+            Expression::Group(group_affine) => Ok(ConstrainedValue::Group(G::constant(group_affine)?)),
             Expression::Boolean(bool) => Ok(Self::get_boolean_constant(bool)),
             Expression::Implicit(value) => Self::enforce_number_implicit(expected_types, value),
 
