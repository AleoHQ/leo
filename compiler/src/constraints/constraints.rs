// Copyright (C) 2019-2021 Aleo Systems Inc.
// This file is part of the Leo library.

// The Leo library is free software: you can redistribute it and/or modify
// it under the terms of the GNU General Public License as published by
// the Free Software Foundation, either version 3 of the License, or
// (at your option) any later version.

// The Leo library is distributed in the hope that it will be useful,
// but WITHOUT ANY WARRANTY; without even the implied warranty of
// MERCHANTABILITY or FITNESS FOR A PARTICULAR PURPOSE. See the
// GNU General Public License for more details.

// You should have received a copy of the GNU General Public License
// along with the Leo library. If not, see <https://www.gnu.org/licenses/>.

//! Generates R1CS constraints for a compiled Leo program.

use crate::{errors::CompilerError, ConstrainedProgram, GroupType, OutputBytes, OutputFile};
use leo_asg::Asg;
use leo_ast::Input;
use leo_input::LeoInputParser;
use leo_package::inputs::InputPairs;

use snarkvm_models::{
    curves::PrimeField,
    gadgets::r1cs::{ConstraintSystem, TestConstraintSystem},
};
use std::path::Path;

<<<<<<< HEAD
pub fn generate_constraints<F: PrimeField, G: GroupType<F>, CS: ConstraintSystem<F>>(
=======
pub fn generate_constraints<'a, F: Field + PrimeField, G: GroupType<F>, CS: ConstraintSystem<F>>(
>>>>>>> b73c1461
    cs: &mut CS,
    asg: &Asg<'a>,
    input: &Input,
) -> Result<OutputBytes, CompilerError> {
    let program = asg.as_repr();
    let mut resolved_program = ConstrainedProgram::<F, G>::new(program.clone());

    let main = {
        let program = program;
        program.functions.get("main").cloned()
    };

    match main {
        Some(function) => {
            let result = resolved_program.enforce_main_function(cs, &function, input)?;
            Ok(result)
        }
        _ => Err(CompilerError::NoMainFunction),
    }
}

<<<<<<< HEAD
pub fn generate_test_constraints<F: PrimeField, G: GroupType<F>>(
    asg: &Asg,
=======
pub fn generate_test_constraints<'a, F: Field + PrimeField, G: GroupType<F>>(
    asg: &Asg<'a>,
>>>>>>> b73c1461
    input: InputPairs,
    main_file_path: &Path,
    output_directory: &Path,
) -> Result<(u32, u32), CompilerError> {
    let program = asg.as_repr();
    let mut resolved_program = ConstrainedProgram::<F, G>::new(program.clone());
    let program_name = program.name.clone();

    // Get default input
    let default = input.pairs.get(&program_name);

    let tests = &program.test_functions;
    tracing::info!("Running {} tests", tests.len());

    // Count passed and failed tests
    let mut passed = 0;
    let mut failed = 0;

    for (test_name, (function, input_file)) in tests.into_iter() {
        let cs = &mut TestConstraintSystem::<F>::new();
        let full_test_name = format!("{}::{}", program_name.clone(), test_name);
        let mut output_file_name = program_name.clone();

        // get input file name from annotation or use test_name
        let input_pair = match input_file {
            Some(file_id) => {
                let file_name = file_id.name.clone();

                output_file_name = file_name.clone();

                match input.pairs.get(&file_name) {
                    Some(pair) => pair.to_owned(),
                    None => return Err(CompilerError::InvalidTestContext(file_name)),
                }
            }
            None => default.ok_or(CompilerError::NoTestInput)?,
        };

        // parse input files to abstract syntax trees
        let input_file = &input_pair.input_file;
        let state_file = &input_pair.state_file;

        let input_ast = LeoInputParser::parse_file(input_file)?;
        let state_ast = LeoInputParser::parse_file(state_file)?;

        // parse input files into input struct
        let mut input = Input::new();
        input.parse_input(input_ast)?;
        input.parse_state(state_ast)?;

        // run test function on new program with input
        let result = resolved_program.enforce_main_function(
            cs, function, &input, // pass program input into every test
        );

        match (result.is_ok(), cs.is_satisfied()) {
            (true, true) => {
                tracing::info!("{} ... ok\n", full_test_name);

                // write result to file
                let output = result?;
                let output_file = OutputFile::new(&output_file_name);

                output_file.write(output_directory, output.bytes()).unwrap();

                // increment passed tests
                passed += 1;
            }
            (true, false) => {
                tracing::error!("{} constraint system not satisfied\n", full_test_name);

                // increment failed tests
                failed += 1;
            }
            (false, _) => {
                // Set file location of error
                let mut error = result.unwrap_err();
                error.set_path(main_file_path);

                tracing::error!("{} failed due to error\n\n{}\n", full_test_name, error);

                // increment failed tests
                failed += 1;
            }
        }
    }

    Ok((passed, failed))
}<|MERGE_RESOLUTION|>--- conflicted
+++ resolved
@@ -28,11 +28,7 @@
 };
 use std::path::Path;
 
-<<<<<<< HEAD
-pub fn generate_constraints<F: PrimeField, G: GroupType<F>, CS: ConstraintSystem<F>>(
-=======
-pub fn generate_constraints<'a, F: Field + PrimeField, G: GroupType<F>, CS: ConstraintSystem<F>>(
->>>>>>> b73c1461
+pub fn generate_constraints<'a, F: PrimeField, G: GroupType<F>, CS: ConstraintSystem<F>>(
     cs: &mut CS,
     asg: &Asg<'a>,
     input: &Input,
@@ -54,13 +50,8 @@
     }
 }
 
-<<<<<<< HEAD
-pub fn generate_test_constraints<F: PrimeField, G: GroupType<F>>(
-    asg: &Asg,
-=======
-pub fn generate_test_constraints<'a, F: Field + PrimeField, G: GroupType<F>>(
+pub fn generate_test_constraints<'a, F: PrimeField, G: GroupType<F>>(
     asg: &Asg<'a>,
->>>>>>> b73c1461
     input: InputPairs,
     main_file_path: &Path,
     output_directory: &Path,
