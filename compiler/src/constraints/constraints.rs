--- conflicted
+++ resolved
@@ -16,20 +16,7 @@
 
 //! Generates R1CS constraints for a compiled Leo program.
 
-use crate::{
-    errors::CompilerError,
-    new_scope,
-    ConstrainedProgram,
-    ConstrainedValue,
-    GroupType,
-<<<<<<< HEAD
-    ImportParser,
-    Output,
-=======
-    OutputBytes,
->>>>>>> 2cb44160
-    OutputFile,
-};
+use crate::{errors::CompilerError, new_scope, ConstrainedProgram, ConstrainedValue, GroupType, Output, OutputFile};
 use leo_ast::{Input, Program};
 use leo_imports::ImportParser;
 use leo_input::LeoInputParser;
