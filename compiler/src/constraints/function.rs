--- conflicted
+++ resolved
@@ -4,9 +4,11 @@
 use crate::{
     constraints::{new_scope, ConstrainedProgram, ConstrainedValue},
     errors::{FunctionError, ImportError},
-    field_from_input, group_from_input,
+    field_from_input,
+    group_from_input,
     types::{Expression, Function, Identifier, InputValue, Program, Type},
-    GroupType, Integer,
+    GroupType,
+    Integer,
 };
 
 use snarkos_models::{
@@ -156,13 +158,6 @@
         input_value: Option<InputValue>,
     ) -> Result<ConstrainedValue<F, G>, FunctionError> {
         match _type {
-<<<<<<< HEAD
-            Type::IntegerType(integer_type) => {
-                Ok(self.integer_from_parameter(cs, integer_type, name, private, input_value)?)
-            }
-            Type::FieldElement => Ok(self.field_element_from_input(cs, name, private, input_value)?),
-            Type::GroupElement => Ok(self.group_element_from_input(cs, name, private, input_value)?),
-=======
             Type::IntegerType(integer_type) => Ok(ConstrainedValue::Integer(Integer::from_input(
                 cs,
                 integer_type,
@@ -172,7 +167,6 @@
             )?)),
             Type::Field => Ok(field_from_input(cs, name, private, input_value)?),
             Type::Group => Ok(group_from_input(cs, name, private, input_value)?),
->>>>>>> 8dc4682b
             Type::Boolean => Ok(self.bool_from_input(cs, name, private, input_value)?),
             Type::Array(_type, dimensions) => self.allocate_array(cs, name, private, *_type, dimensions, input_value),
             _ => unimplemented!("main function input not implemented for type"),
@@ -214,15 +208,7 @@
         self.enforce_function(cs, scope, function_name, function, input_variables)
     }
 
-<<<<<<< HEAD
-    pub(crate) fn resolve_definitions(&mut self, cs: &mut CS, program: Program<F, G>) -> Result<(), ImportError> {
-=======
-    pub(crate) fn resolve_definitions(
-        &mut self,
-        cs: &mut CS,
-        program: Program,
-    ) -> Result<(), ImportError> {
->>>>>>> 8dc4682b
+    pub(crate) fn resolve_definitions(&mut self, cs: &mut CS, program: Program) -> Result<(), ImportError> {
         let program_name = program.name.clone();
 
         // evaluate and store all imports
