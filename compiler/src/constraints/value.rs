//! The in memory stored value for a defined name in a resolved Leo program.

use crate::{
    errors::ValueError,
    types::{Circuit, Function, Identifier, Integer, IntegerType, Type},
    FieldType, GroupType,
};

use snarkos_models::{
    curves::{Field, PrimeField},
    gadgets::utilities::{
        boolean::Boolean,
<<<<<<< HEAD
        uint128::UInt128,
        uint16::UInt16,
        uint32::UInt32,
        uint64::UInt64,
        uint8::UInt8,
=======
        uint::{UInt128, UInt16, UInt32, UInt64, UInt8},
>>>>>>> 8dc4682b
    },
};
use std::fmt;

#[derive(Clone, PartialEq, Eq)]
<<<<<<< HEAD
pub struct ConstrainedCircuitMember<F: Field + PrimeField, G: Group>(pub Identifier<F, G>, pub ConstrainedValue<F, G>);
=======
pub struct ConstrainedCircuitMember<F: Field + PrimeField, G: GroupType<F>>(
    pub Identifier,
    pub ConstrainedValue<F, G>,
);
>>>>>>> 8dc4682b

#[derive(Clone, PartialEq, Eq)]
pub enum ConstrainedValue<F: Field + PrimeField, G: GroupType<F>> {
    Integer(Integer),
    Field(FieldType<F>),
    Group(G),
    Boolean(Boolean),

    Array(Vec<ConstrainedValue<F, G>>),

    CircuitDefinition(Circuit),
    CircuitExpression(Identifier, Vec<ConstrainedCircuitMember<F, G>>),

    Function(Option<Identifier>, Function), // (optional circuit identifier, function definition)
    Return(Vec<ConstrainedValue<F, G>>),

    Mutable(Box<ConstrainedValue<F, G>>),
    Static(Box<ConstrainedValue<F, G>>),
    Unresolved(String),
}

<<<<<<< HEAD
impl<F: Field + PrimeField, G: Group> ConstrainedValue<F, G> {
    pub(crate) fn from_other(value: String, other: &ConstrainedValue<F, G>) -> Result<Self, ValueError> {
=======
impl<F: Field + PrimeField, G: GroupType<F>> ConstrainedValue<F, G> {
    pub(crate) fn from_other(
        value: String,
        other: &ConstrainedValue<F, G>,
    ) -> Result<Self, ValueError> {
>>>>>>> 8dc4682b
        let other_type = other.to_type();

        ConstrainedValue::from_type(value, &other_type)
    }

    pub(crate) fn from_type(value: String, _type: &Type) -> Result<Self, ValueError> {
        match _type {
            Type::IntegerType(integer_type) => Ok(ConstrainedValue::Integer(match integer_type {
                IntegerType::U8 => Integer::U8(UInt8::constant(value.parse::<u8>()?)),
                IntegerType::U16 => Integer::U16(UInt16::constant(value.parse::<u16>()?)),
                IntegerType::U32 => Integer::U32(UInt32::constant(value.parse::<u32>()?)),
                IntegerType::U64 => Integer::U64(UInt64::constant(value.parse::<u64>()?)),
                IntegerType::U128 => Integer::U128(UInt128::constant(value.parse::<u128>()?)),
            })),
<<<<<<< HEAD
            Type::FieldElement => Ok(ConstrainedValue::FieldElement(FieldElement::Constant(
                F::from_str(&value).unwrap_or_default(),
            ))),
            Type::GroupElement => Ok(ConstrainedValue::GroupElement({
                use std::str::FromStr;

                let scalar = G::ScalarField::from_str(&value).unwrap_or_default();
                let point = G::default().mul(&scalar);
                point
            })),
            Type::Boolean => Ok(ConstrainedValue::Boolean(Boolean::Constant(value.parse::<bool>()?))),
=======
            Type::Field => Ok(ConstrainedValue::Field(FieldType::constant(value)?)),
            Type::Group => Ok(ConstrainedValue::Group(G::constant(value)?)),
            Type::Boolean => Ok(ConstrainedValue::Boolean(Boolean::Constant(
                value.parse::<bool>()?,
            ))),
>>>>>>> 8dc4682b
            Type::Array(ref _type, _dimensions) => ConstrainedValue::from_type(value, _type),
            _ => Ok(ConstrainedValue::Unresolved(value)),
        }
    }

    pub(crate) fn to_type(&self) -> Type {
        match self {
            ConstrainedValue::Integer(integer) => Type::IntegerType(integer.get_type()),
            ConstrainedValue::Field(_field) => Type::Field,
            ConstrainedValue::Group(_group) => Type::Group,
            ConstrainedValue::Boolean(_bool) => Type::Boolean,
            _ => unimplemented!("to type only implemented for primitives"),
        }
    }

    pub(crate) fn resolve_type(&mut self, types: &Vec<Type>) -> Result<(), ValueError> {
        if let ConstrainedValue::Unresolved(ref string) = self {
            if !types.is_empty() {
                *self = ConstrainedValue::from_type(string.clone(), &types[0])?
            }
        }

        Ok(())
    }

    pub(crate) fn get_inner_mut(&mut self) {
        if let ConstrainedValue::Mutable(inner) = self {
            *self = *inner.clone()
        }
    }
}

impl<F: Field + PrimeField, G: GroupType<F>> fmt::Display for ConstrainedValue<F, G> {
    fn fmt(&self, f: &mut fmt::Formatter) -> fmt::Result {
        match *self {
            ConstrainedValue::Integer(ref value) => write!(f, "{}", value),
            ConstrainedValue::Field(ref value) => write!(f, "{:?}", value),
            ConstrainedValue::Group(ref value) => write!(f, "{:?}", value),
            ConstrainedValue::Boolean(ref value) => write!(f, "{}", value.get_value().unwrap()),
            ConstrainedValue::Array(ref array) => {
                write!(f, "[")?;
                for (i, e) in array.iter().enumerate() {
                    write!(f, "{}", e)?;
                    if i < array.len() - 1 {
                        write!(f, ", ")?;
                    }
                }
                write!(f, "]")
            }
            ConstrainedValue::CircuitExpression(ref identifier, ref members) => {
                write!(f, "{} {{", identifier)?;
                for (i, member) in members.iter().enumerate() {
                    write!(f, "{}: {}", member.0, member.1)?;
                    if i < members.len() - 1 {
                        write!(f, ", ")?;
                    }
                }
                write!(f, "}}")
            }
            ConstrainedValue::Return(ref values) => {
                write!(f, "Program output: [")?;
                for (i, value) in values.iter().enumerate() {
                    write!(f, "{}", value)?;
                    if i < values.len() - 1 {
                        write!(f, ", ")?;
                    }
                }
                write!(f, "]")
            }
            ConstrainedValue::CircuitDefinition(ref _definition) => {
                unimplemented!("cannot return circuit definition in program")
            }
            ConstrainedValue::Function(ref _circuit_option, ref function) => write!(f, "{}", function),
            ConstrainedValue::Mutable(ref value) => write!(f, "mut {}", value),
            ConstrainedValue::Static(ref value) => write!(f, "static {}", value),
            ConstrainedValue::Unresolved(ref value) => write!(f, "unresolved {}", value),
        }
    }
}

impl<F: Field + PrimeField, G: GroupType<F>> fmt::Debug for ConstrainedValue<F, G> {
    fn fmt(&self, f: &mut fmt::Formatter) -> fmt::Result {
        write!(f, "{}", self)
    }
}<|MERGE_RESOLUTION|>--- conflicted
+++ resolved
@@ -3,35 +3,21 @@
 use crate::{
     errors::ValueError,
     types::{Circuit, Function, Identifier, Integer, IntegerType, Type},
-    FieldType, GroupType,
+    FieldType,
+    GroupType,
 };
 
 use snarkos_models::{
     curves::{Field, PrimeField},
     gadgets::utilities::{
         boolean::Boolean,
-<<<<<<< HEAD
-        uint128::UInt128,
-        uint16::UInt16,
-        uint32::UInt32,
-        uint64::UInt64,
-        uint8::UInt8,
-=======
         uint::{UInt128, UInt16, UInt32, UInt64, UInt8},
->>>>>>> 8dc4682b
     },
 };
 use std::fmt;
 
 #[derive(Clone, PartialEq, Eq)]
-<<<<<<< HEAD
-pub struct ConstrainedCircuitMember<F: Field + PrimeField, G: Group>(pub Identifier<F, G>, pub ConstrainedValue<F, G>);
-=======
-pub struct ConstrainedCircuitMember<F: Field + PrimeField, G: GroupType<F>>(
-    pub Identifier,
-    pub ConstrainedValue<F, G>,
-);
->>>>>>> 8dc4682b
+pub struct ConstrainedCircuitMember<F: Field + PrimeField, G: GroupType<F>>(pub Identifier, pub ConstrainedValue<F, G>);
 
 #[derive(Clone, PartialEq, Eq)]
 pub enum ConstrainedValue<F: Field + PrimeField, G: GroupType<F>> {
@@ -53,16 +39,8 @@
     Unresolved(String),
 }
 
-<<<<<<< HEAD
-impl<F: Field + PrimeField, G: Group> ConstrainedValue<F, G> {
+impl<F: Field + PrimeField, G: GroupType<F>> ConstrainedValue<F, G> {
     pub(crate) fn from_other(value: String, other: &ConstrainedValue<F, G>) -> Result<Self, ValueError> {
-=======
-impl<F: Field + PrimeField, G: GroupType<F>> ConstrainedValue<F, G> {
-    pub(crate) fn from_other(
-        value: String,
-        other: &ConstrainedValue<F, G>,
-    ) -> Result<Self, ValueError> {
->>>>>>> 8dc4682b
         let other_type = other.to_type();
 
         ConstrainedValue::from_type(value, &other_type)
@@ -77,25 +55,9 @@
                 IntegerType::U64 => Integer::U64(UInt64::constant(value.parse::<u64>()?)),
                 IntegerType::U128 => Integer::U128(UInt128::constant(value.parse::<u128>()?)),
             })),
-<<<<<<< HEAD
-            Type::FieldElement => Ok(ConstrainedValue::FieldElement(FieldElement::Constant(
-                F::from_str(&value).unwrap_or_default(),
-            ))),
-            Type::GroupElement => Ok(ConstrainedValue::GroupElement({
-                use std::str::FromStr;
-
-                let scalar = G::ScalarField::from_str(&value).unwrap_or_default();
-                let point = G::default().mul(&scalar);
-                point
-            })),
-            Type::Boolean => Ok(ConstrainedValue::Boolean(Boolean::Constant(value.parse::<bool>()?))),
-=======
             Type::Field => Ok(ConstrainedValue::Field(FieldType::constant(value)?)),
             Type::Group => Ok(ConstrainedValue::Group(G::constant(value)?)),
-            Type::Boolean => Ok(ConstrainedValue::Boolean(Boolean::Constant(
-                value.parse::<bool>()?,
-            ))),
->>>>>>> 8dc4682b
+            Type::Boolean => Ok(ConstrainedValue::Boolean(Boolean::Constant(value.parse::<bool>()?))),
             Type::Array(ref _type, _dimensions) => ConstrainedValue::from_type(value, _type),
             _ => Ok(ConstrainedValue::Unresolved(value)),
         }
