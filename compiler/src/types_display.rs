--- conflicted
+++ resolved
@@ -1,14 +1,12 @@
 //! Format display functions for Leo types.
 
 use crate::{
-<<<<<<< HEAD
     Assignee,
     Circuit,
     CircuitMember,
     ConditionalNestedOrEnd,
     ConditionalStatement,
     Expression,
-    FieldElement,
     Function,
     Identifier,
     InputModel,
@@ -20,11 +18,6 @@
     Statement,
     Type,
     Variable,
-=======
-    Assignee, Circuit, CircuitMember, ConditionalNestedOrEnd, ConditionalStatement, Expression,
-    Function, Identifier, InputModel, InputValue, Integer, IntegerType, RangeOrExpression,
-    SpreadOrExpression, Statement, Type, Variable,
->>>>>>> 8dc4682b
 };
 
 use std::fmt;
