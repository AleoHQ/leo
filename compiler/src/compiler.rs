--- conflicted
+++ resolved
@@ -20,12 +20,7 @@
     constraints::{generate_constraints, generate_test_constraints},
     errors::CompilerError,
     GroupType,
-<<<<<<< HEAD
-    ImportParser,
     Output,
-=======
-    OutputBytes,
->>>>>>> 2cb44160
     OutputFile,
 };
 use leo_ast::{Ast, Input, MainInput, Program};
@@ -307,12 +302,8 @@
 
     ///
     /// Synthesizes the circuit without program input to verify correctness.
-<<<<<<< HEAD
+    ///
     pub fn compile_constraints<CS: ConstraintSystem<F>>(self, cs: &mut CS) -> Result<Output, CompilerError> {
-=======
-    ///
-    pub fn compile_constraints<CS: ConstraintSystem<F>>(self, cs: &mut CS) -> Result<OutputBytes, CompilerError> {
->>>>>>> 2cb44160
         let path = self.main_file_path;
 
         generate_constraints::<F, G, CS>(cs, self.program, self.program_input, &self.imported_programs).map_err(
@@ -337,18 +328,10 @@
         )
     }
 
-<<<<<<< HEAD
-    /// Calls the internal generate_constraints method with arguments
+    ///
+    /// Calls the internal generate_constraints method with arguments.
+    ///
     pub fn generate_constraints_helper<CS: ConstraintSystem<F>>(self, cs: &mut CS) -> Result<Output, CompilerError> {
-=======
-    ///
-    /// Calls the internal generate_constraints method with arguments.
-    ///
-    pub fn generate_constraints_helper<CS: ConstraintSystem<F>>(
-        self,
-        cs: &mut CS,
-    ) -> Result<OutputBytes, CompilerError> {
->>>>>>> 2cb44160
         let path = self.main_file_path;
         generate_constraints::<_, G, _>(cs, self.program, self.program_input, &self.imported_programs).map_err(
             |mut error| {
