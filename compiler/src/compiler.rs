--- conflicted
+++ resolved
@@ -4,12 +4,9 @@
     ast,
     constraints::{generate_constraints, generate_test_constraints, ConstrainedValue},
     errors::CompilerError,
-<<<<<<< HEAD
+    GroupType,
     InputValue,
     Program,
-=======
-    GroupType, InputValue, Program,
->>>>>>> 8dc4682b
 };
 
 use snarkos_errors::gadgets::SynthesisError;
@@ -73,10 +70,7 @@
         generate_constraints(cs, self.program, self.program_inputs)
     }
 
-    pub fn compile_test_constraints(
-        self,
-        cs: &mut TestConstraintSystem<F>,
-    ) -> Result<(), CompilerError> {
+    pub fn compile_test_constraints(self, cs: &mut TestConstraintSystem<F>) -> Result<(), CompilerError> {
         generate_test_constraints::<F, G>(cs, self.program)
     }
 
@@ -100,9 +94,8 @@
             .map_err(|_| CompilerError::FileReadError(self.main_file_path.clone()))?;
 
         // Parse the file using leo.pest
-        let mut file = ast::parse(&unparsed_file).map_err(|error| {
-            CompilerError::from(error.with_path(&self.main_file_path.to_str().unwrap()))
-        })?;
+        let mut file = ast::parse(&unparsed_file)
+            .map_err(|error| CompilerError::from(error.with_path(&self.main_file_path.to_str().unwrap())))?;
 
         // Build the abstract syntax tree
         let syntax_tree = ast::File::from_pest(&mut file).map_err(|_| CompilerError::SyntaxTreeError)?;
@@ -120,19 +113,9 @@
     }
 }
 
-<<<<<<< HEAD
-impl<F: Field + PrimeField, G: Group> ConstraintSynthesizer<F> for Compiler<F, G> {
+impl<F: Field + PrimeField, G: GroupType<F>> ConstraintSynthesizer<F> for Compiler<F, G> {
     fn generate_constraints<CS: ConstraintSystem<F>>(self, cs: &mut CS) -> Result<(), SynthesisError> {
-        let _result = generate_constraints(cs, self.program, self.program_inputs).unwrap();
-=======
-impl<F: Field + PrimeField, G: GroupType<F>> ConstraintSynthesizer<F> for Compiler<F, G> {
-    fn generate_constraints<CS: ConstraintSystem<F>>(
-        self,
-        cs: &mut CS,
-    ) -> Result<(), SynthesisError> {
-        let _result =
-            generate_constraints::<_, G, _>(cs, self.program, self.program_inputs).unwrap();
->>>>>>> 8dc4682b
+        let _result = generate_constraints::<_, G, _>(cs, self.program, self.program_inputs).unwrap();
 
         // Write results to file or something
 
