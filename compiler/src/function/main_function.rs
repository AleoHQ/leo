// Copyright (C) 2019-2020 Aleo Systems Inc.
// This file is part of the Leo library.

// The Leo library is free software: you can redistribute it and/or modify
// it under the terms of the GNU General Public License as published by
// the Free Software Foundation, either version 3 of the License, or
// (at your option) any later version.

// The Leo library is distributed in the hope that it will be useful,
// but WITHOUT ANY WARRANTY; without even the implied warranty of
// MERCHANTABILITY or FITNESS FOR A PARTICULAR PURPOSE. See the
// GNU General Public License for more details.

// You should have received a copy of the GNU General Public License
// along with the Leo library. If not, see <https://www.gnu.org/licenses/>.

//! Enforces constraints on the main function of a compiled Leo program.

use crate::{
    errors::FunctionError,
    program::{new_scope, ConstrainedProgram},
    GroupType,
    Output,
};

use leo_ast::{Expression, Function, FunctionInput, Identifier, Input};

use snarkvm_models::{
    curves::{Field, PrimeField},
    gadgets::r1cs::{ConstraintSystem, Index},
};

impl<F: Field + PrimeField, G: GroupType<F>> ConstrainedProgram<F, G> {
    pub fn enforce_main_function<CS: ConstraintSystem<F>>(
        &mut self,
        cs: &mut CS,
        scope: &str,
        function: Function,
<<<<<<< HEAD
        input: Input,
    ) -> Result<Output, FunctionError> {
=======
        input: &Input,
    ) -> Result<OutputBytes, FunctionError> {
>>>>>>> 7220fdb8
        let function_name = new_scope(scope, function.get_name());
        let registers = input.get_registers();

        // Iterate over main function input variables and allocate new values
        let mut input_variables = Vec::with_capacity(function.input.len());
<<<<<<< HEAD
        let mut cs_input_indices: Vec<Index> = Vec::with_capacity(0);
        for (i, input_model) in function.input.clone().into_iter().enumerate() {
            let (identifier, value) = match input_model {
                FunctionInput::InputKeyword(identifier) => {
                    let value = self.allocate_input_keyword(cs, identifier.clone(), &input)?;
=======
        for input_model in function.input.clone().into_iter() {
            let (input_id, value) = match input_model {
                FunctionInput::InputKeyword(keyword) => {
                    let input_id = Identifier::new_with_span(&keyword.to_string(), &keyword.span);
                    let value = self.allocate_input_keyword(cs, keyword, input)?;
>>>>>>> 7220fdb8

                    (input_id, value)
                }
                FunctionInput::SelfKeyword(_) => unimplemented!("cannot access self keyword in main function"),
                FunctionInput::MutSelfKeyword(_) => unimplemented!("cannot access mut self keyword in main function"),
                FunctionInput::Variable(input_model) => {
                    let name = input_model.identifier.name.clone();
                    let input_option = input
                        .get(&name)
                        .ok_or_else(|| FunctionError::input_not_found(name.clone(), function.span.clone()))?;
                    let input_value =
                        self.allocate_main_function_input(cs, input_model.type_, &name, input_option, &function.span)?;

                    (input_model.identifier, input_value)
                }
            };

            // Store input as variable with {function_name}_{identifier_name}
            let input_name = new_scope(&function_name, &input_id.to_string());

            // Store constraint system input variable indices for serialization.
            let mut indices = value.get_constraint_system_indices(cs.ns(|| format!("input index {}", i)));
            cs_input_indices.append(&mut indices);

            // Store a new variable for every allocated main function input
            self.store(input_name, value);

            input_variables.push(Expression::Identifier(input_id));
        }

        let span = function.span.clone();
        let result_value = self.enforce_function(cs, scope, &function_name, function, input_variables, "")?;

        // Lookup result value constraint variable indices.
        let cs_output_indices = result_value.get_constraint_system_indices(cs);

        let output_bytes = Output::new(registers, result_value, cs_input_indices, cs_output_indices, span)?;

        Ok(output_bytes)
    }
}<|MERGE_RESOLUTION|>--- conflicted
+++ resolved
@@ -36,31 +36,19 @@
         cs: &mut CS,
         scope: &str,
         function: Function,
-<<<<<<< HEAD
-        input: Input,
+        input: &Input,
     ) -> Result<Output, FunctionError> {
-=======
-        input: &Input,
-    ) -> Result<OutputBytes, FunctionError> {
->>>>>>> 7220fdb8
         let function_name = new_scope(scope, function.get_name());
         let registers = input.get_registers();
 
         // Iterate over main function input variables and allocate new values
         let mut input_variables = Vec::with_capacity(function.input.len());
-<<<<<<< HEAD
         let mut cs_input_indices: Vec<Index> = Vec::with_capacity(0);
         for (i, input_model) in function.input.clone().into_iter().enumerate() {
-            let (identifier, value) = match input_model {
-                FunctionInput::InputKeyword(identifier) => {
-                    let value = self.allocate_input_keyword(cs, identifier.clone(), &input)?;
-=======
-        for input_model in function.input.clone().into_iter() {
             let (input_id, value) = match input_model {
                 FunctionInput::InputKeyword(keyword) => {
                     let input_id = Identifier::new_with_span(&keyword.to_string(), &keyword.span);
                     let value = self.allocate_input_keyword(cs, keyword, input)?;
->>>>>>> 7220fdb8
 
                     (input_id, value)
                 }
