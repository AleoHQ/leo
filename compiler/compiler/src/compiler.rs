--- conflicted
+++ resolved
@@ -181,12 +181,8 @@
         Ok(st)
     }
 
-<<<<<<< HEAD
-=======
-    ///
     /// Returns a compiled Leo program and prints the resulting bytecode.
-    /// TODO: Remove when code generation is ready to be integrated into the compiler.
-    ///
+    // TODO: Remove when code generation is ready to be integrated into the compiler.
     pub fn compile_and_generate_instructions(&mut self) -> Result<(SymbolTable, String)> {
         self.parse_program()?;
         let symbol_table = self.compiler_stages()?;
@@ -196,8 +192,6 @@
         Ok((symbol_table, bytecode))
     }
 
-    ///
->>>>>>> f7202b3e
     /// Returns a compiled Leo program.
     pub fn compile(&mut self) -> Result<SymbolTable> {
         self.parse_program()?;
