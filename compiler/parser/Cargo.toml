[package]
name = "leo-parser"
version = "1.5.3"
authors = [ "The Aleo Team <hello@aleo.org>" ]
description = "Leo parser"
homepage = "https://aleo.org"
repository = "https://github.com/AleoHQ/leo"
keywords = [
  "aleo",
  "cryptography",
  "leo",
  "programming-language",
  "zero-knowledge"
]
categories = [ "cryptography::cryptocurrencies", "web-programming" ]
include = [ "Cargo.toml", "src", "README.md", "LICENSE.md" ]
license = "GPL-3.0"
edition = "2021"
rust-version = "1.63"

[dependencies.leo-ast]
path = "../ast"
version = "1.5.3"

[dependencies.leo-errors]
path = "../../errors"
version = "1.5.3"

[dependencies.leo-span]
path = "../span"
version = "1.5.3"

[dependencies.snarkvm-console]
git = "https://github.com/AleoHQ/snarkVM.git"
<<<<<<< HEAD
version = "0.9.2"
=======
version = "0.9.3"
>>>>>>> dee937c0
features = ["account", "network"]

[dependencies.clap]
version = "3.2"
features = ["derive"]

[dependencies.indexmap]
version = "1.9"

[dependencies.lazy_static]
version = "1.3.0"

[dependencies.serde]
version = "1.0"
features = [ "derive" ]

[dependencies.smallvec]
version = "1.10"

[dependencies.tracing]
version = "0.1"

[dev-dependencies.leo-test-framework]
path = "../../tests/test-framework"
version = "1.4.0"

[dev-dependencies.serde_json]
version = "1.0"
features = [ "preserve_order" ]

[dev-dependencies.serde_yaml]
version = "0.8"

[features]
default = [ ]
ci_skip = [ ]<|MERGE_RESOLUTION|>--- conflicted
+++ resolved
@@ -32,11 +32,7 @@
 
 [dependencies.snarkvm-console]
 git = "https://github.com/AleoHQ/snarkVM.git"
-<<<<<<< HEAD
-version = "0.9.2"
-=======
 version = "0.9.3"
->>>>>>> dee937c0
 features = ["account", "network"]
 
 [dependencies.clap]
