// Copyright (C) 2019-2022 Aleo Systems Inc.
// This file is part of the Leo library.

// The Leo library is free software: you can redistribute it and/or modify
// it under the terms of the GNU General Public License as published by
// the Free Software Foundation, either version 3 of the License, or
// (at your option) any later version.

// The Leo library is distributed in the hope that it will be useful,
// but WITHOUT ANY WARRANTY; without even the implied warranty of
// MERCHANTABILITY or FITNESS FOR A PARTICULAR PURPOSE. See the
// GNU General Public License for more details.

// You should have received a copy of the GNU General Public License
// along with the Leo library. If not, see <https://www.gnu.org/licenses/>.

//! This module contains Visitor trait implementations for the AST.
//! It implements default methods for each node to be made
//! given the type of node its visiting.

use crate::*;

/// A Visitor trait for expressions in the AST.
pub trait ExpressionVisitor<'a> {
    type AdditionalInput: Default;
    type Output: Default;

    fn visit_expression(&mut self, input: &'a Expression, additional: &Self::AdditionalInput) -> Self::Output {
        match input {
            Expression::Access(access) => self.visit_access(access, additional),
            Expression::Binary(binary) => self.visit_binary(binary, additional),
            Expression::Call(call) => self.visit_call(call, additional),
            Expression::Circuit(circuit) => self.visit_circuit_init(circuit, additional),
            Expression::Err(err) => self.visit_err(err, additional),
            Expression::Identifier(identifier) => self.visit_identifier(identifier, additional),
            Expression::Literal(literal) => self.visit_literal(literal, additional),
            Expression::Ternary(ternary) => self.visit_ternary(ternary, additional),
            Expression::Tuple(tuple) => self.visit_tuple(tuple, additional),
            Expression::Unary(unary) => self.visit_unary(unary, additional),
        }
    }

    fn visit_access(&mut self, input: &'a AccessExpression, additional: &Self::AdditionalInput) -> Self::Output {
        match input {
            AccessExpression::AssociatedFunction(function) => {
                function.args.iter().for_each(|arg| {
                    self.visit_expression(arg, &Default::default());
                });
            }
            AccessExpression::Member(member) => {
                self.visit_expression(&member.inner, additional);
            }
            AccessExpression::Tuple(tuple) => {
                self.visit_expression(&tuple.tuple, additional);
            }
            _ => {}
        }

        Default::default()
    }

    fn visit_binary(&mut self, input: &'a BinaryExpression, additional: &Self::AdditionalInput) -> Self::Output {
        self.visit_expression(&input.left, additional);
        self.visit_expression(&input.right, additional);
        Default::default()
    }

    fn visit_call(&mut self, input: &'a CallExpression, additional: &Self::AdditionalInput) -> Self::Output {
        input.arguments.iter().for_each(|expr| {
            self.visit_expression(expr, additional);
        });
        Default::default()
    }

    fn visit_circuit_init(
        &mut self,
        _input: &'a CircuitExpression,
        _additional: &Self::AdditionalInput,
    ) -> Self::Output {
        Default::default()
    }

    fn visit_err(&mut self, _input: &'a ErrExpression, _additional: &Self::AdditionalInput) -> Self::Output {
        unreachable!("`ErrExpression`s should not be in the AST at this phase of compilation.")
    }

    fn visit_identifier(&mut self, _input: &'a Identifier, _additional: &Self::AdditionalInput) -> Self::Output {
        Default::default()
    }

    fn visit_literal(&mut self, _input: &'a Literal, _additional: &Self::AdditionalInput) -> Self::Output {
        Default::default()
    }

    fn visit_ternary(&mut self, input: &'a TernaryExpression, additional: &Self::AdditionalInput) -> Self::Output {
        self.visit_expression(&input.condition, additional);
        self.visit_expression(&input.if_true, additional);
        self.visit_expression(&input.if_false, additional);
        Default::default()
    }

    fn visit_tuple(&mut self, input: &'a TupleExpression, additional: &Self::AdditionalInput) -> Self::Output {
        input.elements.iter().for_each(|expr| {
            self.visit_expression(expr, additional);
        });
        Default::default()
    }

    fn visit_unary(&mut self, input: &'a UnaryExpression, additional: &Self::AdditionalInput) -> Self::Output {
        self.visit_expression(&input.receiver, additional);
        Default::default()
    }
}

/// A Visitor trait for statements in the AST.
pub trait StatementVisitor<'a>: ExpressionVisitor<'a> {
    fn visit_statement(&mut self, input: &'a Statement) {
        match input {
            Statement::Assign(stmt) => self.visit_assign(stmt),
            Statement::Block(stmt) => self.visit_block(stmt),
            Statement::Conditional(stmt) => self.visit_conditional(stmt),
            Statement::Console(stmt) => self.visit_console(stmt),
            Statement::Decrement(stmt) => self.visit_decrement(stmt),
            Statement::Definition(stmt) => self.visit_definition(stmt),
            Statement::Finalize(stmt) => self.visit_finalize(stmt),
            Statement::Increment(stmt) => self.visit_increment(stmt),
            Statement::Iteration(stmt) => self.visit_iteration(stmt),
            Statement::Return(stmt) => self.visit_return(stmt),
        }
    }

    fn visit_assign(&mut self, input: &'a AssignStatement) {
        self.visit_expression(&input.value, &Default::default());
    }

    fn visit_block(&mut self, input: &'a Block) {
        input.statements.iter().for_each(|stmt| self.visit_statement(stmt));
    }

    fn visit_conditional(&mut self, input: &'a ConditionalStatement) {
        self.visit_expression(&input.condition, &Default::default());
        self.visit_block(&input.then);
        if let Some(stmt) = input.otherwise.as_ref() {
            self.visit_statement(stmt);
        }
    }

    fn visit_console(&mut self, input: &'a ConsoleStatement) {
        match &input.function {
            ConsoleFunction::Assert(expr) => {
                self.visit_expression(expr, &Default::default());
            }
            ConsoleFunction::AssertEq(left, right) => {
                self.visit_expression(left, &Default::default());
                self.visit_expression(right, &Default::default());
            }
            ConsoleFunction::AssertNeq(left, right) => {
                self.visit_expression(left, &Default::default());
                self.visit_expression(right, &Default::default());
            }
        };
    }

    fn visit_decrement(&mut self, input: &'a DecrementStatement) {
        self.visit_expression(&input.amount, &Default::default());
        self.visit_expression(&input.index, &Default::default());
        self.visit_identifier(&input.mapping, &Default::default());
    }

    fn visit_definition(&mut self, input: &'a DefinitionStatement) {
        self.visit_expression(&input.value, &Default::default());
    }

    fn visit_finalize(&mut self, input: &'a FinalizeStatement) {
        input.arguments.iter().for_each(|expr| {
            self.visit_expression(expr, &Default::default());
        });
    }

    fn visit_increment(&mut self, input: &'a IncrementStatement) {
        self.visit_expression(&input.amount, &Default::default());
        self.visit_expression(&input.index, &Default::default());
        self.visit_identifier(&input.mapping, &Default::default());
    }

    fn visit_iteration(&mut self, input: &'a IterationStatement) {
        self.visit_expression(&input.start, &Default::default());
        self.visit_expression(&input.stop, &Default::default());
        self.visit_block(&input.block);
    }

    fn visit_return(&mut self, input: &'a ReturnStatement) {
        self.visit_expression(&input.expression, &Default::default());
    }
}

/// A Visitor trait for the program represented by the AST.
pub trait ProgramVisitor<'a>: StatementVisitor<'a> {
    fn visit_program(&mut self, input: &'a Program) {
        input.imports.values().for_each(|import| self.visit_import(import));

        input.circuits.values().for_each(|circuit| self.visit_circuit(circuit));

        input
            .circuits
            .values()
<<<<<<< HEAD
=======
            .for_each(|function| self.visit_circuit(function));

        input.mappings.values().for_each(|mapping| self.visit_mapping(mapping));

        input
            .functions
            .values()
>>>>>>> 3ee43375
            .for_each(|function| self.visit_function(function));
    }

    fn visit_import(&mut self, input: &'a Program) {
        self.visit_program(input)
    }

    fn visit_circuit(&mut self, _input: &'a Circuit) {}

    fn visit_mapping(&mut self, _input: &'a Mapping) {}

    fn visit_function(&mut self, input: &'a Function) {
        self.visit_block(&input.block);
        if let Some(finalize) = &input.finalize {
            self.visit_block(&finalize.block);
        }
    }
}<|MERGE_RESOLUTION|>--- conflicted
+++ resolved
@@ -201,19 +201,11 @@
 
         input.circuits.values().for_each(|circuit| self.visit_circuit(circuit));
 
-        input
-            .circuits
-            .values()
-<<<<<<< HEAD
-=======
-            .for_each(|function| self.visit_circuit(function));
-
         input.mappings.values().for_each(|mapping| self.visit_mapping(mapping));
 
         input
             .functions
             .values()
->>>>>>> 3ee43375
             .for_each(|function| self.visit_function(function));
     }
 
