// Copyright (C) 2019-2021 Aleo Systems Inc.
// This file is part of the Leo library.

// The Leo library is free software: you can redistribute it and/or modify
// it under the terms of the GNU General Public License as published by
// the Free Software Foundation, either version 3 of the License, or
// (at your option) any later version.

// The Leo library is distributed in the hope that it will be useful,
// but WITHOUT ANY WARRANTY; without even the implied warranty of
// MERCHANTABILITY or FITNESS FOR A PARTICULAR PURPOSE. See the
// GNU General Public License for more details.

// You should have received a copy of the GNU General Public License
// along with the Leo library. If not, see <https://www.gnu.org/licenses/>.

use crate::{assert_satisfied, expect_asg_error, generate_main_input, parse_program, parse_program_with_input};
use leo_ast::InputValue;

pub mod conditional;

// Ternary if {bool}? {expression} : {expression};

#[test]
fn test_ternary_basic() {
    let program_string = include_str!("ternary_basic.leo");
    let mut program = parse_program(program_string).unwrap();

    let main_input = generate_main_input(vec![
        ("a", Some(InputValue::Boolean(true))),
        ("b", Some(InputValue::Boolean(true))),
    ]);

    program.set_main_input(main_input);

    assert_satisfied(program);

    let mut program = parse_program(program_string).unwrap();

    let main_input = generate_main_input(vec![
        ("a", Some(InputValue::Boolean(false))),
        ("b", Some(InputValue::Boolean(false))),
    ]);

    program.set_main_input(main_input);

    assert_satisfied(program);
}

// Iteration for i {start}..{stop} { statements }

#[test]
fn test_iteration_basic() {
    let program_string = include_str!("iteration_basic.leo");
    let program = parse_program(program_string).unwrap();

    assert_satisfied(program);
}

#[test]
fn test_num_returns_fail() {
    let program_string = include_str!("num_returns_fail.leo");
    let error = parse_program(program_string).err().unwrap();

    expect_asg_error(error);
}

#[test]
fn test_block() {
    let bytes = include_str!("block.leo");
    let program = parse_program(bytes).unwrap();

    assert_satisfied(program);
}

#[test]
fn test_iteration_input() {
    let input_string = include_str!("iteration_input.in");
    let program_string = include_str!("iteration_input.leo");
    let error = parse_program_with_input(program_string, input_string).err().unwrap();

    expect_asg_error(error);
<<<<<<< HEAD
=======
}

#[test]
fn test_iteration_variable() {
    let program_string = include_str!("iteration_variable.leo");
    let program = parse_program(program_string).unwrap();

    assert_satisfied(program);
>>>>>>> 6880df4e
}<|MERGE_RESOLUTION|>--- conflicted
+++ resolved
@@ -80,8 +80,6 @@
     let error = parse_program_with_input(program_string, input_string).err().unwrap();
 
     expect_asg_error(error);
-<<<<<<< HEAD
-=======
 }
 
 #[test]
@@ -90,5 +88,4 @@
     let program = parse_program(program_string).unwrap();
 
     assert_satisfied(program);
->>>>>>> 6880df4e
 }