pub mod address;
pub mod array;
pub mod boolean;
pub mod circuits;
pub mod field;
pub mod function;
pub mod group;
pub mod import;
pub mod input_files;
pub mod integers;
pub mod macros;
pub mod mutability;
pub mod statements;
pub mod syntax;

use leo_compiler::{
    compiler::Compiler,
    errors::CompilerError,
    group::targets::edwards_bls12::EdwardsGroupType,
    ConstrainedValue,
    OutputBytes,
};
use leo_types::{InputValue, MainInput};

use snarkos_curves::edwards_bls12::Fq;
use snarkos_models::gadgets::r1cs::TestConstraintSystem;

use std::path::PathBuf;

pub const TEST_OUTPUT_DIRECTORY: &str = "/output/";
const EMPTY_FILE: &str = "";

pub type EdwardsTestCompiler = Compiler<Fq, EdwardsGroupType>;
pub type EdwardsConstrainedValue = ConstrainedValue<Fq, EdwardsGroupType>;

fn new_compiler() -> EdwardsTestCompiler {
    let program_name = "test".to_string();
    let path = PathBuf::from("/test/src/main.leo");
    let output_dir = PathBuf::from(TEST_OUTPUT_DIRECTORY);

    EdwardsTestCompiler::new(program_name, path, output_dir)
}

pub(crate) fn parse_program(bytes: &[u8]) -> Result<EdwardsTestCompiler, CompilerError> {
    let mut compiler = new_compiler();
    let program_string = String::from_utf8_lossy(bytes);

    compiler.parse_program_from_string(&program_string)?;

    Ok(compiler)
}

pub(crate) fn parse_input(bytes: &[u8]) -> Result<EdwardsTestCompiler, CompilerError> {
    let mut compiler = new_compiler();
    let input_string = String::from_utf8_lossy(bytes);

    compiler.parse_input(&input_string, EMPTY_FILE)?;

    Ok(compiler)
}

pub(crate) fn parse_state(bytes: &[u8]) -> Result<EdwardsTestCompiler, CompilerError> {
    let mut compiler = new_compiler();
    let state_string = String::from_utf8_lossy(bytes);

    compiler.parse_input(EMPTY_FILE, &state_string)?;

    Ok(compiler)
}

pub(crate) fn parse_input_and_state(
    input_bytes: &[u8],
    state_bytes: &[u8],
) -> Result<EdwardsTestCompiler, CompilerError> {
    let mut compiler = new_compiler();
    let input_string = String::from_utf8_lossy(input_bytes);
    let state_string = String::from_utf8_lossy(state_bytes);

    compiler.parse_input(&input_string, &state_string)?;

    Ok(compiler)
}

pub fn parse_program_with_input(
    program_bytes: &[u8],
    input_bytes: &[u8],
) -> Result<EdwardsTestCompiler, CompilerError> {
    let mut compiler = new_compiler();

    let program_string = String::from_utf8_lossy(program_bytes);
    let input_string = String::from_utf8_lossy(input_bytes);

<<<<<<< HEAD
    compiler.parse_input(&input_string, EMPTY_FILE)?;
    compiler.parse_program(&program_string)?;
=======
    compiler.parse_inputs(&inputs_string, EMPTY_FILE)?;
    compiler.parse_program_from_string(&program_string)?;
>>>>>>> b9966484

    Ok(compiler)
}

pub fn parse_program_with_state(
    program_bytes: &[u8],
    state_bytes: &[u8],
) -> Result<EdwardsTestCompiler, CompilerError> {
    let mut compiler = new_compiler();

    let program_string = String::from_utf8_lossy(program_bytes);
    let state_string = String::from_utf8_lossy(state_bytes);

<<<<<<< HEAD
    compiler.parse_input(EMPTY_FILE, &state_string)?;
    compiler.parse_program(&program_string)?;
=======
    compiler.parse_inputs(EMPTY_FILE, &state_string)?;
    compiler.parse_program_from_string(&program_string)?;
>>>>>>> b9966484

    Ok(compiler)
}

pub fn parse_program_with_input_and_state(
    program_bytes: &[u8],
    input_bytes: &[u8],
    state_bytes: &[u8],
) -> Result<EdwardsTestCompiler, CompilerError> {
    let mut compiler = new_compiler();

    let program_string = String::from_utf8_lossy(program_bytes);
    let input_string = String::from_utf8_lossy(input_bytes);
    let state_string = String::from_utf8_lossy(state_bytes);

<<<<<<< HEAD
    compiler.parse_input(&input_string, &state_string)?;
    compiler.parse_program(&program_string)?;
=======
    compiler.parse_inputs(&inputs_string, &state_string)?;
    compiler.parse_program_from_string(&program_string)?;
>>>>>>> b9966484

    Ok(compiler)
}

pub(crate) fn get_output(program: EdwardsTestCompiler) -> OutputBytes {
    // synthesize the circuit on the test constraint system
    let mut cs = TestConstraintSystem::<Fq>::new();
    let output = program.generate_constraints_helper(&mut cs).unwrap();

    // assert the constraint system is satisfied
    assert!(cs.is_satisfied());

    output
}

pub(crate) fn assert_satisfied(program: EdwardsTestCompiler) {
    let empty_output_bytes = include_bytes!("compiler_output/empty.out");
    let res = get_output(program);

    // assert that the output is empty
    assert_eq!(empty_output_bytes, res.bytes().as_slice());
}

pub(crate) fn expect_compiler_error(program: EdwardsTestCompiler) -> CompilerError {
    let mut cs = TestConstraintSystem::<Fq>::new();
    program.generate_constraints_helper(&mut cs).unwrap_err()
}

pub(crate) fn expect_synthesis_error(program: EdwardsTestCompiler) {
    let mut cs = TestConstraintSystem::<Fq>::new();
    let _output = program.generate_constraints_helper(&mut cs).unwrap();

    assert!(!cs.is_satisfied());
}

pub(crate) fn generate_main_input(input: Vec<(&str, Option<InputValue>)>) -> MainInput {
    let mut main_input = MainInput::new();

    for (name, value) in input {
        main_input.insert(name.to_string(), value);
    }

    main_input
}<|MERGE_RESOLUTION|>--- conflicted
+++ resolved
@@ -90,13 +90,8 @@
     let program_string = String::from_utf8_lossy(program_bytes);
     let input_string = String::from_utf8_lossy(input_bytes);
 
-<<<<<<< HEAD
-    compiler.parse_input(&input_string, EMPTY_FILE)?;
-    compiler.parse_program(&program_string)?;
-=======
     compiler.parse_inputs(&inputs_string, EMPTY_FILE)?;
     compiler.parse_program_from_string(&program_string)?;
->>>>>>> b9966484
 
     Ok(compiler)
 }
@@ -110,13 +105,8 @@
     let program_string = String::from_utf8_lossy(program_bytes);
     let state_string = String::from_utf8_lossy(state_bytes);
 
-<<<<<<< HEAD
-    compiler.parse_input(EMPTY_FILE, &state_string)?;
-    compiler.parse_program(&program_string)?;
-=======
     compiler.parse_inputs(EMPTY_FILE, &state_string)?;
     compiler.parse_program_from_string(&program_string)?;
->>>>>>> b9966484
 
     Ok(compiler)
 }
@@ -132,13 +122,8 @@
     let input_string = String::from_utf8_lossy(input_bytes);
     let state_string = String::from_utf8_lossy(state_bytes);
 
-<<<<<<< HEAD
-    compiler.parse_input(&input_string, &state_string)?;
-    compiler.parse_program(&program_string)?;
-=======
     compiler.parse_inputs(&inputs_string, &state_string)?;
     compiler.parse_program_from_string(&program_string)?;
->>>>>>> b9966484
 
     Ok(compiler)
 }
