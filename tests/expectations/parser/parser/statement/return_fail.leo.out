---
namespace: ParseStatement
expectation: Fail
outputs:
<<<<<<< HEAD
  - "Error [EPAR0370003]: unexpected EOF\n    --> test:1:1\n     |\n   1 | return\n     | ^^^^^^"
  - "Error [EPAR0370037]: Could not parse the implicit value: 5.\n    --> test:1:8\n     |\n   1 | return 5\n     |        ^"
=======
  - "Error [EPAR0370009]: unexpected string: expected 'expression', got '<eof>'\n    --> test:1:1\n     |\n   1 | return\n     | ^^^^^^"
  - "Error [EPAR0370005]: expected ; -- got '<eof>'\n    --> test:1:8\n     |\n   1 | return 5\n     |        ^"
>>>>>>> 4617c3ba
  - "Error [EPAR0370009]: unexpected string: expected 'expression', got 'if'\n    --> test:2:1\n     |\n   2 | if x {}\n     | ^^"<|MERGE_RESOLUTION|>--- conflicted
+++ resolved
@@ -2,11 +2,6 @@
 namespace: ParseStatement
 expectation: Fail
 outputs:
-<<<<<<< HEAD
-  - "Error [EPAR0370003]: unexpected EOF\n    --> test:1:1\n     |\n   1 | return\n     | ^^^^^^"
-  - "Error [EPAR0370037]: Could not parse the implicit value: 5.\n    --> test:1:8\n     |\n   1 | return 5\n     |        ^"
-=======
   - "Error [EPAR0370009]: unexpected string: expected 'expression', got '<eof>'\n    --> test:1:1\n     |\n   1 | return\n     | ^^^^^^"
-  - "Error [EPAR0370005]: expected ; -- got '<eof>'\n    --> test:1:8\n     |\n   1 | return 5\n     |        ^"
->>>>>>> 4617c3ba
+  - "Error [EPAR0370032]: Could not parse the implicit value: 5.\n    --> test:1:8\n     |\n   1 | return 5\n     |        ^"
   - "Error [EPAR0370009]: unexpected string: expected 'expression', got 'if'\n    --> test:2:1\n     |\n   2 | if x {}\n     | ^^"