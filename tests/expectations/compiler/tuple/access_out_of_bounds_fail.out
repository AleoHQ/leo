--- conflicted
+++ resolved
@@ -2,8 +2,4 @@
 namespace: Compile
 expectation: Fail
 outputs:
-<<<<<<< HEAD
-  - "Error [ETYC0372024]: Tuple index `2` out of range for a tuple with length `2`\n    --> compiler-test:6:20\n     |\n   6 |     return (t.0, t.2); // Index `t.2` is out of bounds.\n     |                    ^\nError [ETYC0372014]: t.2 is not a valid core circuit call.\n    --> compiler-test:6:20\n     |\n   6 |     return (t.0, t.2); // Index `t.2` is out of bounds.\n     |                    ^\nWarning [WTYC0372001]: The function `main` is never called by a program function.\n    --> compiler-test:3:1\n     |\n   3 | function main(a: bool, b: bool) -> (bool, bool) {\n   4 |     let t: (bool, bool) = (a, b);\n   5 | \n   6 |     return (t.0, t.2); // Index `t.2` is out of bounds.\n   7 | }\n     | ^"
-=======
-  - "Error [EPAR0370005]: expected 'address', 'bool', 'field', 'group', 'scalar', 'string', 'i8', 'i16', 'i32', 'i64', 'i128', 'u8', 'u16', 'u32', 'u64', 'u128' -- found '('\n    --> compiler-test:4:12\n     |\n   4 |     let t: (bool, bool) = (a, b);\n     |            ^"
->>>>>>> 3ee43375
+  - "Error [EPAR0370005]: expected 'address', 'bool', 'field', 'group', 'scalar', 'string', 'i8', 'i16', 'i32', 'i64', 'i128', 'u8', 'u16', 'u32', 'u64', 'u128' -- found '('\n    --> compiler-test:4:12\n     |\n   4 |     let t: (bool, bool) = (a, b);\n     |            ^"