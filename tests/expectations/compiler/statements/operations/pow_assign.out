--- conflicted
+++ resolved
@@ -5,13 +5,8 @@
   - warnings: "Warning [WTYC0372001]: The function `signed` is never called by a program function.\n    --> compiler-test:12:1\n     |\n  12 | function signed(a: i8, b: u8, c: u16, d: u32) -> i8 {\n  13 |     a **= b;\n  14 |     a **= c;\n  15 |     a **= d;\n  16 | \n  17 |     return a;\n  18 | }\n     | ^"
     output:
       - initial_input_ast: no input
-<<<<<<< HEAD
-    initial_ast: e398b833b6adc0c88153768ef1de22b2313626799b0d1f1eb39a118b5677861e
-    unrolled_ast: e398b833b6adc0c88153768ef1de22b2313626799b0d1f1eb39a118b5677861e
-    ssa_ast: f502a547503d17a79450c45fbac446a43c591cb7dda3af5e10c934c1d6322456
-=======
-    initial_ast: 78b864d31a7d6d9c2340185991b6a78df6ccf975e625c09a95d1acd6fc6d8aa4
-    unrolled_ast: 78b864d31a7d6d9c2340185991b6a78df6ccf975e625c09a95d1acd6fc6d8aa4
-    ssa_ast: b6d37301700cc9ca25b5809bffd444d7cc047791ad52ce17d44c4a50675620a7
-    flattened_ast: 1252026bf3db666df5af69ec75160c325d225972d3293e8783081168f818f93b
->>>>>>> 3ee43375
+    initial_ast: e16953e67dcba0c1772bdcd250e744947a9f9fb78e6b5e46ee2e634c370ba8e5
+    inlined_ast: a6da1ac8991b073a41d6749bd8a8ae2639ab3617aa4e854a7309b97172d205d2
+    unrolled_ast: e16953e67dcba0c1772bdcd250e744947a9f9fb78e6b5e46ee2e634c370ba8e5
+    ssa_ast: a6da1ac8991b073a41d6749bd8a8ae2639ab3617aa4e854a7309b97172d205d2
+    flattened_ast: b038edd82f21c68178f074d61c9ba911474af5f8ebb84ce093154f52975ab3e3