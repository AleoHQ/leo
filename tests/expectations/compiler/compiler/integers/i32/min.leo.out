---
namespace: Compile
expectation: Pass
outputs:
  - circuit:
      num_public_variables: 0
      num_private_variables: 2
      num_constraints: 2
      at: 401937c524c61a28b4fab76d7a1f85bb628850012af62362a0922610372faf92
      bt: cdf9a9cee4f2edf55111a95ae60bde9801080f6bde638a5c79273a39a2f9f7f5
      ct: 643d5437104296e21d906ecb15b2c96ad278f20cfc4af53b12bb6069bd853726
    ir:
      - "decl f0: <0>"
      - "  store &v1, ((v0), (), (), ())"
      - "  store &v3, -2147483648"
      - "  eq &v4, v2, true"
      - "  retn v4"
      - ""
    output:
      - input_file: "../input/dummy.in"
        output:
          registers:
            r0:
              type: bool
              value: "true"
<<<<<<< HEAD
    initial_ast: c862db5bf31325f43638ab0e838c5de48a81fa4639c81dacbba94b52e9126876
    imports_resolved_ast: 76c40b866a97921f6fa8a7e21a46d86658ff5f49be8b7181a5f13a787d986139
    canonicalized_ast: 76c40b866a97921f6fa8a7e21a46d86658ff5f49be8b7181a5f13a787d986139
    type_inferenced_ast: 10a07ed45b674b0b5c645a5d600e9a420f8900399f552bdf56b0ff12cace15b8
=======
    initial_ast: 5700de287e5342a5b9946e3f24896ed4c3605dfdec6f35080c8bd2d3e9dc4ced
    imports_resolved_ast: ebc86747d263055eaae5628e281c5fd638d9497b91cae7efcf7950145eb6ad30
    canonicalized_ast: ebc86747d263055eaae5628e281c5fd638d9497b91cae7efcf7950145eb6ad30
    type_inferenced_ast: 551ce6384757ba7834ba75a34ca4ca1d48c1953324ec894dd627099cab415ffb
>>>>>>> 9ad0d8d9
<|MERGE_RESOLUTION|>--- conflicted
+++ resolved
@@ -23,14 +23,7 @@
             r0:
               type: bool
               value: "true"
-<<<<<<< HEAD
-    initial_ast: c862db5bf31325f43638ab0e838c5de48a81fa4639c81dacbba94b52e9126876
-    imports_resolved_ast: 76c40b866a97921f6fa8a7e21a46d86658ff5f49be8b7181a5f13a787d986139
-    canonicalized_ast: 76c40b866a97921f6fa8a7e21a46d86658ff5f49be8b7181a5f13a787d986139
-    type_inferenced_ast: 10a07ed45b674b0b5c645a5d600e9a420f8900399f552bdf56b0ff12cace15b8
-=======
-    initial_ast: 5700de287e5342a5b9946e3f24896ed4c3605dfdec6f35080c8bd2d3e9dc4ced
-    imports_resolved_ast: ebc86747d263055eaae5628e281c5fd638d9497b91cae7efcf7950145eb6ad30
-    canonicalized_ast: ebc86747d263055eaae5628e281c5fd638d9497b91cae7efcf7950145eb6ad30
-    type_inferenced_ast: 551ce6384757ba7834ba75a34ca4ca1d48c1953324ec894dd627099cab415ffb
->>>>>>> 9ad0d8d9
+    initial_ast: 3cbb1cb084b6bdffe435d3b732b59cd86abbed68accb665ba65bd06cbc96a152
+    imports_resolved_ast: 464b70775a8fdc59f6566ca4245f0a327ddb3cbffcc9fa47708640f56f87fd25
+    canonicalized_ast: 464b70775a8fdc59f6566ca4245f0a327ddb3cbffcc9fa47708640f56f87fd25
+    type_inferenced_ast: b7176eb13c24cf8fa0a0aa36d2f8f9c7788f3d49be48ca4cb16f5b89110d19e4