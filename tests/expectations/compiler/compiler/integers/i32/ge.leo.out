--- conflicted
+++ resolved
@@ -29,14 +29,7 @@
             r0:
               type: bool
               value: "true"
-<<<<<<< HEAD
-    initial_ast: 7514374bc636b3063c56d478101414dec4d2e4058e51c419889f3fbb9b3de8ab
-    imports_resolved_ast: e3dbf816ceffbfd5e660e34117a99c49f70e6c8e8ce231e9126c648727291c22
-    canonicalized_ast: e3dbf816ceffbfd5e660e34117a99c49f70e6c8e8ce231e9126c648727291c22
-    type_inferenced_ast: d112ac7696d8081fce1ebdaac35455f846957e09453e869e73d88a0c049e222b
-=======
-    initial_ast: b0ab554f622a5c76f28a2a777a009a01b24c9fb665f801b2468b57b75e3a46e2
-    imports_resolved_ast: 464ad4da3fa21aea98ea10fce4018fa0f51ffa88ba3bd171159d1a49cb8ad2bc
-    canonicalized_ast: 464ad4da3fa21aea98ea10fce4018fa0f51ffa88ba3bd171159d1a49cb8ad2bc
-    type_inferenced_ast: a789cd193bedf2c5fcaab2d7ddd2a6600b90f5dc7a30349da91c739a25899764
->>>>>>> 9ad0d8d9
+    initial_ast: 7e1e5404d976ff4ea6edf7fe2000f7b8ff47f974c0887858c534883ac3e8272d
+    imports_resolved_ast: 29e3475a335fe5bca9557e59bd53576bdc292f667177d61489a3636a4ae56445
+    canonicalized_ast: 29e3475a335fe5bca9557e59bd53576bdc292f667177d61489a3636a4ae56445
+    type_inferenced_ast: 0c383c96d78199b843ae186ab7712c815da8c2864bcf362b56c56f434a96905f