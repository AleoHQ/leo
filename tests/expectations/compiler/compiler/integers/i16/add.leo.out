---
namespace: Compile
expectation: Pass
outputs:
  - circuit:
      num_public_variables: 0
      num_private_variables: 173
      num_constraints: 174
      at: 875d3dd2c67696c03f7f16220e1132c09d56d4f2a728bcc32199a02168db44fb
      bt: e3c97a039dcbbf7e23d7bebff98c1ee304e034d24354b5b3a11b4780a0f1aaf7
      ct: 6a3f7bfd907fd6f34ebb2d7e796569606a819a25134fbab1b3a9302dada75fa4
    ir:
      - "decl f0: <0>"
      - "  store &v1, ((v0), (), (), ())"
      - "  add &v5, v2, v3"
      - "  eq &v6, v5, v4"
      - "  retn v6"
      - ""
    output:
      - input_file: i16.in
        output:
          registers:
            r0:
              type: bool
              value: "true"
<<<<<<< HEAD
    initial_ast: 3f83d38b90cf18717c6425740f16db2632508ee0556137e7c2b9d52c43056252
    imports_resolved_ast: 1b641e970eb7da2eb892a2af2fe8932b799cefc37fbf73cef0881d4e7776c690
    canonicalized_ast: 1b641e970eb7da2eb892a2af2fe8932b799cefc37fbf73cef0881d4e7776c690
    type_inferenced_ast: 8139171b5b0e225670d05ccdad148ad8b7051e223b1ad5803a46a1e5fe0edd84
=======
    initial_ast: 99f96607c14de0fce0813cad8cd9e84653ba8fe288b109bd0e9001adaf5d82c1
    imports_resolved_ast: dc1dbe71dc3b1e019851331b75c96751543c88b65a17429b53da6bc5feb1fb3a
    canonicalized_ast: dc1dbe71dc3b1e019851331b75c96751543c88b65a17429b53da6bc5feb1fb3a
    type_inferenced_ast: 887e275be95e7291f9acafcea8e2d14871cebe50c671be7978ad54120e26ef4a
>>>>>>> 9ad0d8d9
<|MERGE_RESOLUTION|>--- conflicted
+++ resolved
@@ -23,14 +23,7 @@
             r0:
               type: bool
               value: "true"
-<<<<<<< HEAD
-    initial_ast: 3f83d38b90cf18717c6425740f16db2632508ee0556137e7c2b9d52c43056252
-    imports_resolved_ast: 1b641e970eb7da2eb892a2af2fe8932b799cefc37fbf73cef0881d4e7776c690
-    canonicalized_ast: 1b641e970eb7da2eb892a2af2fe8932b799cefc37fbf73cef0881d4e7776c690
-    type_inferenced_ast: 8139171b5b0e225670d05ccdad148ad8b7051e223b1ad5803a46a1e5fe0edd84
-=======
-    initial_ast: 99f96607c14de0fce0813cad8cd9e84653ba8fe288b109bd0e9001adaf5d82c1
-    imports_resolved_ast: dc1dbe71dc3b1e019851331b75c96751543c88b65a17429b53da6bc5feb1fb3a
-    canonicalized_ast: dc1dbe71dc3b1e019851331b75c96751543c88b65a17429b53da6bc5feb1fb3a
-    type_inferenced_ast: 887e275be95e7291f9acafcea8e2d14871cebe50c671be7978ad54120e26ef4a
->>>>>>> 9ad0d8d9
+    initial_ast: 02caf6f8254ef8afa3c94b2657eea223b9233d5fd2f1ab3df2e65b03645d9021
+    imports_resolved_ast: c232eb8fc5e7debb83520d6e6b249dc49c3225124354d1c460169706f588cc63
+    canonicalized_ast: c232eb8fc5e7debb83520d6e6b249dc49c3225124354d1c460169706f588cc63
+    type_inferenced_ast: 8c357085f335351a3ddd4b4d7f0d70253c72b2b8758b2e9a2dad747bb3dd3961