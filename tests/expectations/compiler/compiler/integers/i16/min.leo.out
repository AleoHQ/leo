---
namespace: Compile
expectation: Pass
outputs:
  - circuit:
      num_public_variables: 0
      num_private_variables: 2
      num_constraints: 2
      at: 401937c524c61a28b4fab76d7a1f85bb628850012af62362a0922610372faf92
      bt: cdf9a9cee4f2edf55111a95ae60bde9801080f6bde638a5c79273a39a2f9f7f5
      ct: 643d5437104296e21d906ecb15b2c96ad278f20cfc4af53b12bb6069bd853726
    ir:
      - "decl f0: <0>"
      - "  store &v1, ((v0), (), (), ())"
      - "  store &v3, -32768"
      - "  eq &v4, v2, true"
      - "  retn v4"
      - ""
    output:
      - input_file: "../input/dummy.in"
        output:
          registers:
            r0:
              type: bool
              value: "true"
<<<<<<< HEAD
    initial_ast: 5d1382989d7182ec4eadb044945105e533219c818955f237959d1e4c86ae1fae
    imports_resolved_ast: 5d1382989d7182ec4eadb044945105e533219c818955f237959d1e4c86ae1fae
    canonicalized_ast: 5d1382989d7182ec4eadb044945105e533219c818955f237959d1e4c86ae1fae
    type_inferenced_ast: d9c2ed97e496a280fb3cfb80455dcdeccafc7332f9de30f9d5824dad19fe7a79
=======
    initial_ast: ff4a8d9a961ad3cb815e5c7fd71f32c2071b802fcec05e4768fced1f66c52d35
    imports_resolved_ast: 28c60f5f6d196fcb876a98c4a0fba12d1e4e53cf25c6ec52b9d1ef46761749f2
    canonicalized_ast: 28c60f5f6d196fcb876a98c4a0fba12d1e4e53cf25c6ec52b9d1ef46761749f2
    type_inferenced_ast: 13f53a21e88b4290381c4432006dbc067836caaad1c48c32629b999cb4e3ba9e
>>>>>>> 0e96bf8d
<|MERGE_RESOLUTION|>--- conflicted
+++ resolved
@@ -4,18 +4,11 @@
 outputs:
   - circuit:
       num_public_variables: 0
-      num_private_variables: 2
-      num_constraints: 2
-      at: 401937c524c61a28b4fab76d7a1f85bb628850012af62362a0922610372faf92
-      bt: cdf9a9cee4f2edf55111a95ae60bde9801080f6bde638a5c79273a39a2f9f7f5
-      ct: 643d5437104296e21d906ecb15b2c96ad278f20cfc4af53b12bb6069bd853726
-    ir:
-      - "decl f0: <0>"
-      - "  store &v1, ((v0), (), (), ())"
-      - "  store &v3, -32768"
-      - "  eq &v4, v2, true"
-      - "  retn v4"
-      - ""
+      num_private_variables: 1
+      num_constraints: 1
+      at: 042610d0fd1fe6d6ac112138f8755752f44c7d2a00f1b5960574d6da5cda393f
+      bt: e97756698880ab7555a959a5fb5c6b4e15bd64612aa677adbfe2d0bd91f0a83c
+      ct: cf1cbb66a638b4860a516671fb74850e6ccf787fe6c4c8d29e9c04efe880bd05
     output:
       - input_file: "../input/dummy.in"
         output:
@@ -23,14 +16,7 @@
             r0:
               type: bool
               value: "true"
-<<<<<<< HEAD
-    initial_ast: 5d1382989d7182ec4eadb044945105e533219c818955f237959d1e4c86ae1fae
-    imports_resolved_ast: 5d1382989d7182ec4eadb044945105e533219c818955f237959d1e4c86ae1fae
-    canonicalized_ast: 5d1382989d7182ec4eadb044945105e533219c818955f237959d1e4c86ae1fae
-    type_inferenced_ast: d9c2ed97e496a280fb3cfb80455dcdeccafc7332f9de30f9d5824dad19fe7a79
-=======
     initial_ast: ff4a8d9a961ad3cb815e5c7fd71f32c2071b802fcec05e4768fced1f66c52d35
     imports_resolved_ast: 28c60f5f6d196fcb876a98c4a0fba12d1e4e53cf25c6ec52b9d1ef46761749f2
     canonicalized_ast: 28c60f5f6d196fcb876a98c4a0fba12d1e4e53cf25c6ec52b9d1ef46761749f2
-    type_inferenced_ast: 13f53a21e88b4290381c4432006dbc067836caaad1c48c32629b999cb4e3ba9e
->>>>>>> 0e96bf8d
+    type_inferenced_ast: 13f53a21e88b4290381c4432006dbc067836caaad1c48c32629b999cb4e3ba9e