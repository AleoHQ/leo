--- conflicted
+++ resolved
@@ -29,14 +29,7 @@
             r0:
               type: bool
               value: "true"
-<<<<<<< HEAD
-    initial_ast: d8513629b3e651d5ae74702859c9ab55c4de70cceadd57370570142df8d12659
-    imports_resolved_ast: 79288d0b43b909aa254b662b4cc5787239b8bed4e86ceb187163b239f24187c7
-    canonicalized_ast: 79288d0b43b909aa254b662b4cc5787239b8bed4e86ceb187163b239f24187c7
-    type_inferenced_ast: 7b9e55521fe71b2499f466603420a91b1b6cd55bc56ecb90282982025d01779e
-=======
-    initial_ast: 71d93023a409ba4ce05685f7f02c994d17690e2fcced5dcf1f9fb3e6418a509b
-    imports_resolved_ast: c366e2b45215eb2a95fe3f0f655f569da6e03c86bc577550dacfc05d70f3d33d
-    canonicalized_ast: c366e2b45215eb2a95fe3f0f655f569da6e03c86bc577550dacfc05d70f3d33d
-    type_inferenced_ast: c59992698eb83b75604521bc83c1e21a48077a65584e1b58a33f2971906048e5
->>>>>>> 9ad0d8d9
+    initial_ast: 3b7eb52d2acea813079ca5c46f31be7267f025a0e3efc6eb671b70da0543f7eb
+    imports_resolved_ast: 256c450b3430b8ad75f8bf1ec543430da3dbc639d543ced5b399f788bc69c4ec
+    canonicalized_ast: 256c450b3430b8ad75f8bf1ec543430da3dbc639d543ced5b399f788bc69c4ec
+    type_inferenced_ast: 193dd3fe9297f2ce5cf9a5bf20a6eb299eaa571309838e7eb284c072b5947e43