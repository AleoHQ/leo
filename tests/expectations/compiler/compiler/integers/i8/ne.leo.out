--- conflicted
+++ resolved
@@ -23,13 +23,7 @@
               type: bool
               value: "true"
     initial_ast: f38121559e6cd2b0e31cb8c2dfffb9d872778699425ec6161bbec7d812713055
-<<<<<<< HEAD
+    ir: c54336bc6f459bcc77037e5dee0edfe8b7622ed4fc1ebcf53f5c0f4910f1be7f
     imports_resolved_ast: d63d9b046b395b1e463efe01bc9a1b6795f197fd58e972b11ac1ffeb40ec3b6a
     canonicalized_ast: d63d9b046b395b1e463efe01bc9a1b6795f197fd58e972b11ac1ffeb40ec3b6a
-    type_inferenced_ast: dbf3404384387655ff9be75cdf7dd1f74df19feeaa77e7d7b9d782dab9665ec6
-=======
-    ir: c54336bc6f459bcc77037e5dee0edfe8b7622ed4fc1ebcf53f5c0f4910f1be7f
-    imports_resolved_ast: ae8bf36d5d7b10edb3f0c51157dc7776f7550d2c3df66016e7b74e93bbf985e1
-    canonicalized_ast: ae8bf36d5d7b10edb3f0c51157dc7776f7550d2c3df66016e7b74e93bbf985e1
-    type_inferenced_ast: e190683780f68faf369f71eb3f07daf409a12162c24418455218350d8e3a202f
->>>>>>> 3626fbdb
+    type_inferenced_ast: dbf3404384387655ff9be75cdf7dd1f74df19feeaa77e7d7b9d782dab9665ec6