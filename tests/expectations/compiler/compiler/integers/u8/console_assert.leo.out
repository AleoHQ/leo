---
namespace: Compile
expectation: Pass
outputs:
  - circuit:
      num_public_variables: 0
      num_private_variables: 47
      num_constraints: 47
      at: 119fbe9f9fa3b1226f8021b1d0965003554d7ae14fb28113579a6aba84245eec
      bt: 4d3b86d186d9dcaf42ac343de81ee320fddff5d6db1cd701c44b5a3e4f4fc3e5
      ct: 21d522b2a39fe591ec2e88ecaa25c9fe2f2e74ce5e4838055ec32a5ace3fe918
    ir:
      - "decl f0: <0>"
      - "  store &v1, ((v0), (), (), ())"
      - "  eq &v4, v2, v3"
      - "  assert v4"
      - "  eq &v5, v2, v3"
      - "  retn v5"
      - "decl f1: <6>"
      - "  retn [false, false, false, false, false, false, false, false, false, false, false, false, false, false, false, false, false, false, false, false, false, false, false, false, false, false, false, false, false, false, false, false, false, false, false, false, false, false, false, false, false, false, false, false, false, false, false, false, false, false, false, false, false, false, false, false, false, false, false, false, false, false, false, false, false, false, false, false, false, false, false, false, false, false, false, false, false, false, false, false, false, false, false, false, false, false, false, false, false, false, false, false, false, false, false, false, false, false, false, false, false, false, false, false, false, false, false, false, false, false, false, false, false, false, false, false, false, false, false, false, false, false, false, false, false, false, false, false, false, false, false, false, false, false, false, false, false, false, false, false, false, false, false, false, false, false, false, false, false, false, false, false, false, false, false, false, false, false, false, false, false, false, false, false, false, false, false, false, false, false, false, false, false, false, false, false, false, false, false, false, false, false, false, false, false, false, false, false, false, false, false, false, false, false, false, false, false, false, false, false, false, false, false, false, false, false, false, false, false, false, false, false, false, false, false, false, false, false, false, false, false, false, false, false, false, false, false, false, false, false, false, false, false, false, false, false, false, false, false, false, false, false, false, false, false, false, false, false, false, false, false, false, false, false, false, false]"
      - "decl f2: <7>"
      - "  retn aleo1qnr4dkkvkgfqph0vzc3y6z2eu975wnpz2925ntjccd5cfqxtyu8sta57j8"
      - "decl f3: <8>"
      - "  retn [0, 0, 0, 0, 0, 0, 0, 0, 0, 0, 0, 0, 0, 0, 0, 0, 0, 0, 0, 0, 0, 0, 0, 0, 0, 0, 0, 0, 0, 0, 0, 0]"
      - "decl f4: <9>"
      - "  retn aleo1qnr4dkkvkgfqph0vzc3y6z2eu975wnpz2925ntjccd5cfqxtyu8sta57j8"
      - "decl f5: <10>"
      - "  retn [false, false, false, false, false, false, false, false, false, false, false, false, false, false, false, false, false, false, false, false, false, false, false, false, false, false, false, false, false, false, false, false, false, false, false, false, false, false, false, false, false, false, false, false, false, false, false, false, false, false, false, false, false, false, false, false, false, false, false, false, false, false, false, false, false, false, false, false, false, false, false, false, false, false, false, false, false, false, false, false, false, false, false, false, false, false, false, false, false, false, false, false, false, false, false, false, false, false, false, false, false, false, false, false, false, false, false, false, false, false, false, false, false, false, false, false, false, false, false, false, false, false, false, false, false, false, false, false, false, false, false, false, false, false, false, false, false, false, false, false, false, false, false, false, false, false, false, false, false, false, false, false, false, false, false, false, false, false, false, false, false, false, false, false, false, false, false, false, false, false, false, false, false, false, false, false, false, false, false, false, false, false, false, false, false, false, false, false, false, false, false, false, false, false, false, false, false, false, false, false, false, false, false, false, false, false, false, false, false, false, false, false, false, false, false, false, false, false, false, false, false, false, false, false, false, false, false, false, false, false, false, false, false, false, false, false, false, false, false, false, false, false, false, false, false, false, false, false, false, false, false, false, false, false, false, false]"
      - "decl f6: <11>"
      - "  retn aleo1qnr4dkkvkgfqph0vzc3y6z2eu975wnpz2925ntjccd5cfqxtyu8sta57j8"
      - "decl f7: <12>"
      - "  retn [0, 0, 0, 0, 0, 0, 0, 0, 0, 0, 0, 0, 0, 0, 0, 0, 0, 0, 0, 0, 0, 0, 0, 0, 0, 0, 0, 0, 0, 0, 0, 0]"
      - "decl f8: <13>"
      - "  retn aleo1qnr4dkkvkgfqph0vzc3y6z2eu975wnpz2925ntjccd5cfqxtyu8sta57j8"
      - "decl f9: <14>"
      - "  retn [false]"
      - "decl f10: <15>"
      - "  retn false"
      - "decl f11: <16>"
      - "  retn [0]"
      - "decl f12: <17>"
      - "  retn false"
      - "decl f13: <18>"
      - "  retn [false]"
      - "decl f14: <19>"
      - "  retn false"
      - "decl f15: <20>"
      - "  retn [0]"
      - "decl f16: <21>"
      - "  retn false"
      - "decl f17: <22>"
      - "  retn [false, false, false, false, false, false, false, false, false, false, false, false, false, false, false, false, false, false, false, false, false, false, false, false, false, false, false, false, false, false, false, false, false, false, false, false, false, false, false, false, false, false, false, false, false, false, false, false, false, false, false, false, false, false, false, false, false, false, false, false, false, false, false, false, false, false, false, false, false, false, false, false, false, false, false, false, false, false, false, false, false, false, false, false, false, false, false, false, false, false, false, false, false, false, false, false, false, false, false, false, false, false, false, false, false, false, false, false, false, false, false, false, false, false, false, false, false, false, false, false, false, false, false, false, false, false, false, false, false, false, false, false, false, false, false, false, false, false, false, false, false, false, false, false, false, false, false, false, false, false, false, false, false, false, false, false, false, false, false, false, false, false, false, false, false, false, false, false, false, false, false, false, false, false, false, false, false, false, false, false, false, false, false, false, false, false, false, false, false, false, false, false, false, false, false, false, false, false, false, false, false, false, false, false, false, false, false, false, false, false, false, false, false, false, false, false, false, false, false, false, false, false, false, false, false, false, false, false, false, false, false, false, false, false, false, false, false, false, false, false, false, false, false, false, false, false, false, false, false, false, false, false, false]"
      - "decl f18: <23>"
      - "  retn 'a'"
      - "decl f19: <24>"
      - "  retn [0, 0, 0, 0, 0, 0, 0, 0, 0, 0, 0, 0, 0, 0, 0, 0, 0, 0, 0, 0, 0, 0, 0, 0, 0, 0, 0, 0, 0, 0, 0, 0]"
      - "decl f20: <25>"
      - "  retn 'a'"
      - "decl f21: <26>"
      - "  retn [false, false, false, false, false, false, false, false, false, false, false, false, false, false, false, false, false, false, false, false, false, false, false, false, false, false, false, false, false, false, false, false, false, false, false, false, false, false, false, false, false, false, false, false, false, false, false, false, false, false, false, false, false, false, false, false, false, false, false, false, false, false, false, false, false, false, false, false, false, false, false, false, false, false, false, false, false, false, false, false, false, false, false, false, false, false, false, false, false, false, false, false, false, false, false, false, false, false, false, false, false, false, false, false, false, false, false, false, false, false, false, false, false, false, false, false, false, false, false, false, false, false, false, false, false, false, false, false, false, false, false, false, false, false, false, false, false, false, false, false, false, false, false, false, false, false, false, false, false, false, false, false, false, false, false, false, false, false, false, false, false, false, false, false, false, false, false, false, false, false, false, false, false, false, false, false, false, false, false, false, false, false, false, false, false, false, false, false, false, false, false, false, false, false, false, false, false, false, false, false, false, false, false, false, false, false, false, false, false, false, false, false, false, false, false, false, false, false, false, false, false, false, false, false, false, false, false, false, false, false, false, false, false, false, false, false, false, false, false, false, false, false, false, false, false, false, false, false, false, false, false, false, false]"
      - "decl f22: <27>"
      - "  retn 'a'"
      - "decl f23: <28>"
      - "  retn [0, 0, 0, 0, 0, 0, 0, 0, 0, 0, 0, 0, 0, 0, 0, 0, 0, 0, 0, 0, 0, 0, 0, 0, 0, 0, 0, 0, 0, 0, 0, 0]"
      - "decl f24: <29>"
      - "  retn 'a'"
      - "decl f25: <30>"
      - "  retn [false, false, false, false, false, false, false, false, false, false, false, false, false, false, false, false, false, false, false, false, false, false, false, false, false, false, false, false, false, false, false, false, false, false, false, false, false, false, false, false, false, false, false, false, false, false, false, false, false, false, false, false, false, false, false, false, false, false, false, false, false, false, false, false, false, false, false, false, false, false, false, false, false, false, false, false, false, false, false, false, false, false, false, false, false, false, false, false, false, false, false, false, false, false, false, false, false, false, false, false, false, false, false, false, false, false, false, false, false, false, false, false, false, false, false, false, false, false, false, false, false, false, false, false, false, false, false, false, false, false, false, false, false, false, false, false, false, false, false, false, false, false, false, false, false, false, false, false, false, false, false, false, false, false, false, false, false, false, false, false, false, false, false, false, false, false, false, false, false, false, false, false, false, false, false, false, false, false, false, false, false, false, false, false, false, false, false, false, false, false, false, false, false, false, false, false, false, false, false, false, false, false, false, false, false, false, false, false, false, false, false, false, false, false, false, false, false, false, false, false, false, false, false, false, false, false, false, false, false, false, false, false, false, false, false, false, false, false, false, false, false, false, false, false, false, false, false, false, false, false, false, false, false]"
      - "decl f26: <31>"
      - "  retn []"
      - "decl f27: <32>"
      - "  retn [0, 0, 0, 0, 0, 0, 0, 0, 0, 0, 0, 0, 0, 0, 0, 0, 0, 0, 0, 0, 0, 0, 0, 0, 0, 0, 0, 0, 0, 0, 0, 0]"
      - "decl f28: <33>"
      - "  retn []"
      - "decl f29: <34>"
      - "  retn [false, false, false, false, false, false, false, false, false, false, false, false, false, false, false, false, false, false, false, false, false, false, false, false, false, false, false, false, false, false, false, false, false, false, false, false, false, false, false, false, false, false, false, false, false, false, false, false, false, false, false, false, false, false, false, false, false, false, false, false, false, false, false, false, false, false, false, false, false, false, false, false, false, false, false, false, false, false, false, false, false, false, false, false, false, false, false, false, false, false, false, false, false, false, false, false, false, false, false, false, false, false, false, false, false, false, false, false, false, false, false, false, false, false, false, false, false, false, false, false, false, false, false, false, false, false, false, false, false, false, false, false, false, false, false, false, false, false, false, false, false, false, false, false, false, false, false, false, false, false, false, false, false, false, false, false, false, false, false, false, false, false, false, false, false, false, false, false, false, false, false, false, false, false, false, false, false, false, false, false, false, false, false, false, false, false, false, false, false, false, false, false, false, false, false, false, false, false, false, false, false, false, false, false, false, false, false, false, false, false, false, false, false, false, false, false, false, false, false, false, false, false, false, false, false, false, false, false, false, false, false, false, false, false, false, false, false, false, false, false, false, false, false, false, false, false, false, false, false, false, false, false, false]"
      - "decl f30: <35>"
      - "  retn []"
      - "decl f31: <36>"
      - "  retn [0, 0, 0, 0, 0, 0, 0, 0, 0, 0, 0, 0, 0, 0, 0, 0, 0, 0, 0, 0, 0, 0, 0, 0, 0, 0, 0, 0, 0, 0, 0, 0]"
      - "decl f32: <37>"
      - "  retn []"
      - "decl f33: <38>"
      - "  retn [false, false, false, false, false, false, false, false, false, false, false, false, false, false, false, false, false, false, false, false, false, false, false, false, false, false, false, false, false, false, false, false, false, false, false, false, false, false, false, false, false, false, false, false, false, false, false, false, false, false, false, false, false, false, false, false, false, false, false, false, false, false, false, false, false, false, false, false, false, false, false, false, false, false, false, false, false, false, false, false, false, false, false, false, false, false, false, false, false, false, false, false, false, false, false, false, false, false, false, false, false, false, false, false, false, false, false, false, false, false, false, false, false, false, false, false, false, false, false, false, false, false, false, false, false, false, false, false, false, false, false, false, false, false, false, false, false, false, false, false, false, false, false, false, false, false, false, false, false, false, false, false, false, false, false, false, false, false, false, false, false, false, false, false, false, false, false, false, false, false, false, false, false, false, false, false, false, false, false, false, false, false, false, false, false, false, false, false, false, false, false, false, false, false, false, false, false, false, false, false, false, false, false, false, false, false, false, false, false, false, false, false, false, false, false, false, false, false, false, false, false, false, false, false, false, false, false, false, false, false, false, false, false, false, false, false, false, false, false, false, false, false, false, false, false, false, false, false, false, false, false, false, false, false, false, false, false, false, false, false, false, false, false, false, false, false, false, false, false, false, false, false, false, false, false, false, false, false, false, false, false, false, false, false, false, false, false, false, false, false, false, false, false, false, false, false, false, false, false, false, false, false, false, false, false, false, false, false, false, false, false, false, false, false, false, false, false, false, false, false, false, false, false, false, false, false, false, false, false, false, false, false, false, false, false, false, false, false, false, false, false, false, false, false, false, false, false, false, false, false, false, false, false, false, false, false, false, false, false, false, false, false, false, false, false, false, false, false, false, false, false, false, false, false, false, false, false, false, false, false, false, false, false, false, false, false, false, false, false, false, false, false, false, false, false, false, false, false, false, false, false, false, false, false, false, false, false, false, false, false, false, false, false, false, false, false, false, false, false, false, false, false, false, false, false, false, false, false, false, false, false, false, false, false, false, false, false, false, false, false, false, false, false, false, false, false, false, false, false, false, false, false, false, false, false, false, false, false, false, false, false, false, false, false, false, false, false, false, false, false, false, false, false, false, false, false, false, false, false, false, false, false, false, false, false, false, false, false, false, false, false, false, false, false, false, false, false, false, false, false, false, false, false, false, false, false]"
      - "decl f34: <39>"
      - "  retn []group"
      - "decl f35: <40>"
      - "  retn [0, 0, 0, 0, 0, 0, 0, 0, 0, 0, 0, 0, 0, 0, 0, 0, 0, 0, 0, 0, 0, 0, 0, 0, 0, 0, 0, 0, 0, 0, 0, 0, 0, 0, 0, 0, 0, 0, 0, 0, 0, 0, 0, 0, 0, 0, 0, 0, 0, 0, 0, 0, 0, 0, 0, 0, 0, 0, 0, 0, 0, 0, 0, 0]"
      - "decl f36: <41>"
      - "  retn []group"
      - "decl f37: <42>"
      - "  retn [false, false, false, false, false, false, false, false, false, false, false, false, false, false, false, false, false, false, false, false, false, false, false, false, false, false, false, false, false, false, false, false, false, false, false, false, false, false, false, false, false, false, false, false, false, false, false, false, false, false, false, false, false, false, false, false, false, false, false, false, false, false, false, false, false, false, false, false, false, false, false, false, false, false, false, false, false, false, false, false, false, false, false, false, false, false, false, false, false, false, false, false, false, false, false, false, false, false, false, false, false, false, false, false, false, false, false, false, false, false, false, false, false, false, false, false, false, false, false, false, false, false, false, false, false, false, false, false, false, false, false, false, false, false, false, false, false, false, false, false, false, false, false, false, false, false, false, false, false, false, false, false, false, false, false, false, false, false, false, false, false, false, false, false, false, false, false, false, false, false, false, false, false, false, false, false, false, false, false, false, false, false, false, false, false, false, false, false, false, false, false, false, false, false, false, false, false, false, false, false, false, false, false, false, false, false, false, false, false, false, false, false, false, false, false, false, false, false, false, false, false, false, false, false, false, false, false, false, false, false, false, false, false, false, false, false, false, false, false, false, false, false, false, false, false, false, false, false, false, false, false, false, false, false, false, false, false, false, false, false, false, false, false, false, false, false, false, false, false, false, false, false, false, false, false, false, false, false, false, false, false, false, false, false, false, false, false, false, false, false, false, false, false, false, false, false, false, false, false, false, false, false, false, false, false, false, false, false, false, false, false, false, false, false, false, false, false, false, false, false, false, false, false, false, false, false, false, false, false, false, false, false, false, false, false, false, false, false, false, false, false, false, false, false, false, false, false, false, false, false, false, false, false, false, false, false, false, false, false, false, false, false, false, false, false, false, false, false, false, false, false, false, false, false, false, false, false, false, false, false, false, false, false, false, false, false, false, false, false, false, false, false, false, false, false, false, false, false, false, false, false, false, false, false, false, false, false, false, false, false, false, false, false, false, false, false, false, false, false, false, false, false, false, false, false, false, false, false, false, false, false, false, false, false, false, false, false, false, false, false, false, false, false, false, false, false, false, false, false, false, false, false, false, false, false, false, false, false, false, false, false, false, false, false, false, false, false, false, false, false, false, false, false, false, false, false, false, false, false, false, false, false, false, false, false, false, false, false, false, false, false, false, false, false, false, false, false, false, false, false, false, false, false, false, false, false]"
      - "decl f38: <43>"
      - "  retn []group"
      - "decl f39: <44>"
      - "  retn [0, 0, 0, 0, 0, 0, 0, 0, 0, 0, 0, 0, 0, 0, 0, 0, 0, 0, 0, 0, 0, 0, 0, 0, 0, 0, 0, 0, 0, 0, 0, 0, 0, 0, 0, 0, 0, 0, 0, 0, 0, 0, 0, 0, 0, 0, 0, 0, 0, 0, 0, 0, 0, 0, 0, 0, 0, 0, 0, 0, 0, 0, 0, 0]"
      - "decl f40: <45>"
      - "  retn []group"
      - "decl f41: <46>"
      - "  retn [false, false, false, false, false, false, false, false]"
      - "decl f42: <47>"
      - "  retn 0"
      - "decl f43: <48>"
      - "  retn [0]"
      - "decl f44: <49>"
      - "  retn 0"
      - "decl f45: <50>"
      - "  retn [false, false, false, false, false, false, false, false]"
      - "decl f46: <51>"
      - "  retn 0"
      - "decl f47: <52>"
      - "  retn [0]"
      - "decl f48: <53>"
      - "  retn 0"
      - "decl f49: <54>"
      - "  retn [false, false, false, false, false, false, false, false, false, false, false, false, false, false, false, false]"
      - "decl f50: <55>"
      - "  retn 0"
      - "decl f51: <56>"
      - "  retn [0, 0]"
      - "decl f52: <57>"
      - "  retn 0"
      - "decl f53: <58>"
      - "  retn [false, false, false, false, false, false, false, false, false, false, false, false, false, false, false, false]"
      - "decl f54: <59>"
      - "  retn 0"
      - "decl f55: <60>"
      - "  retn [0, 0]"
      - "decl f56: <61>"
      - "  retn 0"
      - "decl f57: <62>"
      - "  retn [false, false, false, false, false, false, false, false, false, false, false, false, false, false, false, false, false, false, false, false, false, false, false, false, false, false, false, false, false, false, false, false]"
      - "decl f58: <63>"
      - "  retn 0"
      - "decl f59: <64>"
      - "  retn [0, 0, 0, 0]"
      - "decl f60: <65>"
      - "  retn 0"
      - "decl f61: <66>"
      - "  retn [false, false, false, false, false, false, false, false, false, false, false, false, false, false, false, false, false, false, false, false, false, false, false, false, false, false, false, false, false, false, false, false]"
      - "decl f62: <67>"
      - "  retn 0"
      - "decl f63: <68>"
      - "  retn [0, 0, 0, 0]"
      - "decl f64: <69>"
      - "  retn 0"
      - "decl f65: <70>"
      - "  retn [false, false, false, false, false, false, false, false, false, false, false, false, false, false, false, false, false, false, false, false, false, false, false, false, false, false, false, false, false, false, false, false, false, false, false, false, false, false, false, false, false, false, false, false, false, false, false, false, false, false, false, false, false, false, false, false, false, false, false, false, false, false, false, false]"
      - "decl f66: <71>"
      - "  retn 0"
      - "decl f67: <72>"
      - "  retn [0, 0, 0, 0, 0, 0, 0, 0]"
      - "decl f68: <73>"
      - "  retn 0"
      - "decl f69: <74>"
      - "  retn [false, false, false, false, false, false, false, false, false, false, false, false, false, false, false, false, false, false, false, false, false, false, false, false, false, false, false, false, false, false, false, false, false, false, false, false, false, false, false, false, false, false, false, false, false, false, false, false, false, false, false, false, false, false, false, false, false, false, false, false, false, false, false, false]"
      - "decl f70: <75>"
      - "  retn 0"
      - "decl f71: <76>"
      - "  retn [0, 0, 0, 0, 0, 0, 0, 0]"
      - "decl f72: <77>"
      - "  retn 0"
      - "decl f73: <78>"
      - "  retn [false, false, false, false, false, false, false, false, false, false, false, false, false, false, false, false, false, false, false, false, false, false, false, false, false, false, false, false, false, false, false, false, false, false, false, false, false, false, false, false, false, false, false, false, false, false, false, false, false, false, false, false, false, false, false, false, false, false, false, false, false, false, false, false, false, false, false, false, false, false, false, false, false, false, false, false, false, false, false, false, false, false, false, false, false, false, false, false, false, false, false, false, false, false, false, false, false, false, false, false, false, false, false, false, false, false, false, false, false, false, false, false, false, false, false, false, false, false, false, false, false, false, false, false, false, false, false, false]"
      - "decl f74: <79>"
      - "  retn 0"
      - "decl f75: <80>"
      - "  retn [0, 0, 0, 0, 0, 0, 0, 0, 0, 0, 0, 0, 0, 0, 0, 0]"
      - "decl f76: <81>"
      - "  retn 0"
      - "decl f77: <82>"
      - "  retn [false, false, false, false, false, false, false, false, false, false, false, false, false, false, false, false, false, false, false, false, false, false, false, false, false, false, false, false, false, false, false, false, false, false, false, false, false, false, false, false, false, false, false, false, false, false, false, false, false, false, false, false, false, false, false, false, false, false, false, false, false, false, false, false, false, false, false, false, false, false, false, false, false, false, false, false, false, false, false, false, false, false, false, false, false, false, false, false, false, false, false, false, false, false, false, false, false, false, false, false, false, false, false, false, false, false, false, false, false, false, false, false, false, false, false, false, false, false, false, false, false, false, false, false, false, false, false, false]"
      - "decl f78: <83>"
      - "  retn 0"
      - "decl f79: <84>"
      - "  retn [0, 0, 0, 0, 0, 0, 0, 0, 0, 0, 0, 0, 0, 0, 0, 0]"
      - "decl f80: <85>"
      - "  retn 0"
      - "decl f81: <86>"
      - "  retn [false, false, false, false, false, false, false, false]"
      - "decl f82: <87>"
      - "  retn 0"
      - "decl f83: <88>"
      - "  retn [0]"
      - "decl f84: <89>"
      - "  retn 0"
      - "decl f85: <90>"
      - "  retn [false, false, false, false, false, false, false, false]"
      - "decl f86: <91>"
      - "  retn 0"
      - "decl f87: <92>"
      - "  retn [0]"
      - "decl f88: <93>"
      - "  retn 0"
      - "decl f89: <94>"
      - "  retn [false, false, false, false, false, false, false, false, false, false, false, false, false, false, false, false]"
      - "decl f90: <95>"
      - "  retn 0"
      - "decl f91: <96>"
      - "  retn [0, 0]"
      - "decl f92: <97>"
      - "  retn 0"
      - "decl f93: <98>"
      - "  retn [false, false, false, false, false, false, false, false, false, false, false, false, false, false, false, false]"
      - "decl f94: <99>"
      - "  retn 0"
      - "decl f95: <100>"
      - "  retn [0, 0]"
      - "decl f96: <101>"
      - "  retn 0"
      - "decl f97: <102>"
      - "  retn [false, false, false, false, false, false, false, false, false, false, false, false, false, false, false, false, false, false, false, false, false, false, false, false, false, false, false, false, false, false, false, false]"
      - "decl f98: <103>"
      - "  retn 0"
      - "decl f99: <104>"
      - "  retn [0, 0, 0, 0]"
      - "decl f100: <105>"
      - "  retn 0"
      - "decl f101: <106>"
      - "  retn [false, false, false, false, false, false, false, false, false, false, false, false, false, false, false, false, false, false, false, false, false, false, false, false, false, false, false, false, false, false, false, false]"
      - "decl f102: <107>"
      - "  retn 0"
      - "decl f103: <108>"
      - "  retn [0, 0, 0, 0]"
      - "decl f104: <109>"
      - "  retn 0"
      - "decl f105: <110>"
      - "  retn [false, false, false, false, false, false, false, false, false, false, false, false, false, false, false, false, false, false, false, false, false, false, false, false, false, false, false, false, false, false, false, false, false, false, false, false, false, false, false, false, false, false, false, false, false, false, false, false, false, false, false, false, false, false, false, false, false, false, false, false, false, false, false, false]"
      - "decl f106: <111>"
      - "  retn 0"
      - "decl f107: <112>"
      - "  retn [0, 0, 0, 0, 0, 0, 0, 0]"
      - "decl f108: <113>"
      - "  retn 0"
      - "decl f109: <114>"
      - "  retn [false, false, false, false, false, false, false, false, false, false, false, false, false, false, false, false, false, false, false, false, false, false, false, false, false, false, false, false, false, false, false, false, false, false, false, false, false, false, false, false, false, false, false, false, false, false, false, false, false, false, false, false, false, false, false, false, false, false, false, false, false, false, false, false]"
      - "decl f110: <115>"
      - "  retn 0"
      - "decl f111: <116>"
      - "  retn [0, 0, 0, 0, 0, 0, 0, 0]"
      - "decl f112: <117>"
      - "  retn 0"
      - "decl f113: <118>"
      - "  retn [false, false, false, false, false, false, false, false, false, false, false, false, false, false, false, false, false, false, false, false, false, false, false, false, false, false, false, false, false, false, false, false, false, false, false, false, false, false, false, false, false, false, false, false, false, false, false, false, false, false, false, false, false, false, false, false, false, false, false, false, false, false, false, false, false, false, false, false, false, false, false, false, false, false, false, false, false, false, false, false, false, false, false, false, false, false, false, false, false, false, false, false, false, false, false, false, false, false, false, false, false, false, false, false, false, false, false, false, false, false, false, false, false, false, false, false, false, false, false, false, false, false, false, false, false, false, false, false]"
      - "decl f114: <119>"
      - "  retn 0"
      - "decl f115: <120>"
      - "  retn [0, 0, 0, 0, 0, 0, 0, 0, 0, 0, 0, 0, 0, 0, 0, 0]"
      - "decl f116: <121>"
      - "  retn 0"
      - "decl f117: <122>"
      - "  retn [false, false, false, false, false, false, false, false, false, false, false, false, false, false, false, false, false, false, false, false, false, false, false, false, false, false, false, false, false, false, false, false, false, false, false, false, false, false, false, false, false, false, false, false, false, false, false, false, false, false, false, false, false, false, false, false, false, false, false, false, false, false, false, false, false, false, false, false, false, false, false, false, false, false, false, false, false, false, false, false, false, false, false, false, false, false, false, false, false, false, false, false, false, false, false, false, false, false, false, false, false, false, false, false, false, false, false, false, false, false, false, false, false, false, false, false, false, false, false, false, false, false, false, false, false, false, false, false]"
      - "decl f118: <123>"
      - "  retn 0"
      - "decl f119: <124>"
      - "  retn [0, 0, 0, 0, 0, 0, 0, 0, 0, 0, 0, 0, 0, 0, 0, 0]"
      - "decl f120: <125>"
      - "  retn 0"
      - ""
    output:
      - input_file: u8.in
        output:
          registers:
            r0:
              type: bool
              value: "true"
<<<<<<< HEAD
    initial_ast: d2cc2f475e6ce622ac2efba325be0ce89543c45c9113b5df3201df3c525fabf0
    imports_resolved_ast: fc6e30f43b5e3fa0f1adbca8d1794d4fe08b2317f061b3254d694bf56c881599
    canonicalized_ast: fc6e30f43b5e3fa0f1adbca8d1794d4fe08b2317f061b3254d694bf56c881599
    type_inferenced_ast: 162c3b72f9f9a962a04898f0b0b7981d7f9835b730f2ecee5f0b50765732d051
=======
    initial_ast: 56fcd97bec3a43a34879268bf5eb05276960a283181b8d7391dabde1b7bdf617
    imports_resolved_ast: ac8d021903d709e437a9293e1152beaf43dbfa3f6b510cfe5c5671e7b7936bb5
    canonicalized_ast: ac8d021903d709e437a9293e1152beaf43dbfa3f6b510cfe5c5671e7b7936bb5
    type_inferenced_ast: b59d98343e3506e3f6d38a0418cea890dc0607555667e17408e0e72819e0d6a9
>>>>>>> d621ee72
<|MERGE_RESOLUTION|>--- conflicted
+++ resolved
@@ -264,14 +264,7 @@
             r0:
               type: bool
               value: "true"
-<<<<<<< HEAD
-    initial_ast: d2cc2f475e6ce622ac2efba325be0ce89543c45c9113b5df3201df3c525fabf0
-    imports_resolved_ast: fc6e30f43b5e3fa0f1adbca8d1794d4fe08b2317f061b3254d694bf56c881599
-    canonicalized_ast: fc6e30f43b5e3fa0f1adbca8d1794d4fe08b2317f061b3254d694bf56c881599
-    type_inferenced_ast: 162c3b72f9f9a962a04898f0b0b7981d7f9835b730f2ecee5f0b50765732d051
-=======
-    initial_ast: 56fcd97bec3a43a34879268bf5eb05276960a283181b8d7391dabde1b7bdf617
-    imports_resolved_ast: ac8d021903d709e437a9293e1152beaf43dbfa3f6b510cfe5c5671e7b7936bb5
-    canonicalized_ast: ac8d021903d709e437a9293e1152beaf43dbfa3f6b510cfe5c5671e7b7936bb5
-    type_inferenced_ast: b59d98343e3506e3f6d38a0418cea890dc0607555667e17408e0e72819e0d6a9
->>>>>>> d621ee72
+    initial_ast: d4d2d37184b199dd190fcedc65d83f5b15f24c9b36027733c47ec6bd951fc8f0
+    imports_resolved_ast: 5662bcb38ed59d330403188a9209c82e34929970d3793289814808bb99a4e1f8
+    canonicalized_ast: 5662bcb38ed59d330403188a9209c82e34929970d3793289814808bb99a4e1f8
+    type_inferenced_ast: e7b5f3e08e44ffd32dda2ac9108f05b90d2ef44356078f7b1f3f98c69a502814