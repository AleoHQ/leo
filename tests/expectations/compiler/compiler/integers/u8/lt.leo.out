--- conflicted
+++ resolved
@@ -23,13 +23,7 @@
               type: bool
               value: "false"
     initial_ast: aa455878f42944ec870c845055515fc0ba1ae3d5ce0527dd608492fe79705ac3
-<<<<<<< HEAD
+    ir: 675a8f13a7c4cf3517c27101daccb1cbb8d0f2e6c35f063cd59bc01755c9c0c7
     imports_resolved_ast: 06d9c52d75eada5e4991b6fc8e8764981cfa6dadd5b66717133812d8b5cab3f8
     canonicalized_ast: 06d9c52d75eada5e4991b6fc8e8764981cfa6dadd5b66717133812d8b5cab3f8
-    type_inferenced_ast: 99ff8855c7faf72de5b9f4c5e8748b8cd12458738188df7fd127b1e828e21273
-=======
-    ir: 675a8f13a7c4cf3517c27101daccb1cbb8d0f2e6c35f063cd59bc01755c9c0c7
-    imports_resolved_ast: 987ca210b0b61b463de646b6b4e57f2772b0923fd86042543468fecf9fc21fc7
-    canonicalized_ast: 987ca210b0b61b463de646b6b4e57f2772b0923fd86042543468fecf9fc21fc7
-    type_inferenced_ast: 0e75e77c52a7de8066e1a7a6b4c8446c1d94564a554b22b9807e911abd543cf8
->>>>>>> 3626fbdb
+    type_inferenced_ast: 99ff8855c7faf72de5b9f4c5e8748b8cd12458738188df7fd127b1e828e21273