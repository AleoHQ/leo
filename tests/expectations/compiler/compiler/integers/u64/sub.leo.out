--- conflicted
+++ resolved
@@ -265,14 +265,7 @@
             r0:
               type: bool
               value: "true"
-<<<<<<< HEAD
-    initial_ast: 3a415f958404b12d67e1ec38550eb95735a1617ba0fd782c9fb448781ad9eee6
-    imports_resolved_ast: 2e93810ffb5ebcfc8e64690ced1d917b812d41ba558aa28d01010b16c90c30d9
-    canonicalized_ast: 2e93810ffb5ebcfc8e64690ced1d917b812d41ba558aa28d01010b16c90c30d9
-    type_inferenced_ast: ee1bd97dc896dd53ff71e5501fadff00ee11a4cb2851e430806ae2e13602fc71
-=======
-    initial_ast: 93d45c43267b9ea8b615cade838d33d00f436c2690c126b2cab57efeff46295b
-    imports_resolved_ast: 604b0a0781f90ddab32bcdd011f68e19e0cb85682c2bbb8a542c2f539c3d836f
-    canonicalized_ast: 604b0a0781f90ddab32bcdd011f68e19e0cb85682c2bbb8a542c2f539c3d836f
-    type_inferenced_ast: e321bc2cc0f536e162e7f01f47e7cfa98ea136a30340344130d5725571da0f1f
->>>>>>> 03f78d56
+    initial_ast: 56874acb002663c939a53155eeab9fc67ef4d55a252202a2de38366cc6387d26
+    imports_resolved_ast: 851b2b154317a6f99727ca1c095d541d0f559ae7cbb3e633ac66e60880d9fbef
+    canonicalized_ast: 851b2b154317a6f99727ca1c095d541d0f559ae7cbb3e633ac66e60880d9fbef
+    type_inferenced_ast: 4e1ad85b848c22d73cb528e522ba028574721254deffe176c6cbe09495d6cb59