---
namespace: Compile
expectation: Pass
outputs:
  - circuit:
      num_public_variables: 0
      num_private_variables: 449
      num_constraints: 513
      at: a732e8bc00cf04d02fca68759fb179d342bdcf47038adde7033494b8b2658f4a
      bt: 61e3b1c4fa112a66f0382e65d54fda55c481a3ba6e9faec3d1eba90adf062f24
      ct: 1bfe192aafa52cd285da3b69ded665bb8529044a36c61c88fa729d7d740a566e
    output:
      - input_file: u64_t.in
        output:
          registers:
            r0:
              type: bool
              value: "true"
      - input_file: u64_f.in
        output:
          registers:
            r0:
              type: bool
              value: "true"
    initial_ast: cc776eb25058732a6132c85805d64a76d7a55ad73ee5444486f2839ed9f698e1
<<<<<<< HEAD
    imports_resolved_ast: a16b2155e602b9c0b1179769ca5a6366dd19da9d857c4788e9c4ccd379e9b918
    canonicalized_ast: a16b2155e602b9c0b1179769ca5a6366dd19da9d857c4788e9c4ccd379e9b918
    type_inferenced_ast: b3de721de0f1967bf514bf8a452f75993a5fddb91a6a6a23b60979d92d5200c8
=======
    ir: 210f228060180d2586481d7015f8f5064d9d7ad6ca4cb6e2a653a8b7db5ffcb8
    imports_resolved_ast: fac4333e3a40ef8da92ae7d16876cffbfc1868b321228343177b84666839aafa
    canonicalized_ast: fac4333e3a40ef8da92ae7d16876cffbfc1868b321228343177b84666839aafa
    type_inferenced_ast: fd34e78138ead79e9879bc7f361e43d3d60bedffca0dd56b0752bc287e2b55ca
>>>>>>> 3626fbdb
<|MERGE_RESOLUTION|>--- conflicted
+++ resolved
@@ -23,13 +23,7 @@
               type: bool
               value: "true"
     initial_ast: cc776eb25058732a6132c85805d64a76d7a55ad73ee5444486f2839ed9f698e1
-<<<<<<< HEAD
+    ir: 210f228060180d2586481d7015f8f5064d9d7ad6ca4cb6e2a653a8b7db5ffcb8
     imports_resolved_ast: a16b2155e602b9c0b1179769ca5a6366dd19da9d857c4788e9c4ccd379e9b918
     canonicalized_ast: a16b2155e602b9c0b1179769ca5a6366dd19da9d857c4788e9c4ccd379e9b918
-    type_inferenced_ast: b3de721de0f1967bf514bf8a452f75993a5fddb91a6a6a23b60979d92d5200c8
-=======
-    ir: 210f228060180d2586481d7015f8f5064d9d7ad6ca4cb6e2a653a8b7db5ffcb8
-    imports_resolved_ast: fac4333e3a40ef8da92ae7d16876cffbfc1868b321228343177b84666839aafa
-    canonicalized_ast: fac4333e3a40ef8da92ae7d16876cffbfc1868b321228343177b84666839aafa
-    type_inferenced_ast: fd34e78138ead79e9879bc7f361e43d3d60bedffca0dd56b0752bc287e2b55ca
->>>>>>> 3626fbdb
+    type_inferenced_ast: b3de721de0f1967bf514bf8a452f75993a5fddb91a6a6a23b60979d92d5200c8