--- conflicted
+++ resolved
@@ -23,14 +23,7 @@
             r0:
               type: bool
               value: "true"
-<<<<<<< HEAD
-    initial_ast: 2b884bb71e686a17643a7f0de804ecaa3fcaae03174fadb360900b712b879953
-    imports_resolved_ast: 2a6c48823e19c1b0447b0347ae034c87f9a3485111a7ba25551ede81a1ce283a
-    canonicalized_ast: 2a6c48823e19c1b0447b0347ae034c87f9a3485111a7ba25551ede81a1ce283a
-    type_inferenced_ast: 4358765324bd74d4d096e4a6ab73e198dccfa4ed36e7fa8e64e8f0d0c58fe84a
-=======
-    initial_ast: 7297486adc4a5495f8267cf1a66ccf0ff0388c7aac6fd3f17cc23a0aea8eb1f3
-    imports_resolved_ast: f7ac5dfb5f27b960e7056bc908aca0e14629f05cc2aa383078e72d28fd2be749
-    canonicalized_ast: f7ac5dfb5f27b960e7056bc908aca0e14629f05cc2aa383078e72d28fd2be749
-    type_inferenced_ast: c8fecbab3d51900356e34ce1c73e1cccd6cd587c11d3a272db37a432943b3bcb
->>>>>>> 9ad0d8d9
+    initial_ast: 17cf706f9f65c9ae0d0e0d10c4c75aabd3c0de3987ce1531eec95268d13d638d
+    imports_resolved_ast: 368052e3828d4a77ddc523aa379e1ecee9b864e21789d50d61ef98801379e4c8
+    canonicalized_ast: 368052e3828d4a77ddc523aa379e1ecee9b864e21789d50d61ef98801379e4c8
+    type_inferenced_ast: 0b968b9bd1490b3c19ecbb5a020119fcc1489c2f236f5b85844aa6f738797f7d