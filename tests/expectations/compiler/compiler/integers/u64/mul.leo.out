--- conflicted
+++ resolved
@@ -17,13 +17,7 @@
               type: bool
               value: "false"
     initial_ast: 9995bdc32da8488e4ef1dd676c6505e08aa97dd88153826f7c287a3cfb798696
-<<<<<<< HEAD
+    ir: 08914fe56e8d0760cc1d1f13d1c730b5c0c69384ebf7e370c0371cba2a94e86d
     imports_resolved_ast: b0ff0fd9b55ec5db811f98b44b5afac57af2e8e37ce6ebe217f7a2acc2c21a18
     canonicalized_ast: b0ff0fd9b55ec5db811f98b44b5afac57af2e8e37ce6ebe217f7a2acc2c21a18
-    type_inferenced_ast: de8543aaaca3cb258c4b08fa6c2bc295bff7ac955fcb4a60c97cfb53054e7a58
-=======
-    ir: 08914fe56e8d0760cc1d1f13d1c730b5c0c69384ebf7e370c0371cba2a94e86d
-    imports_resolved_ast: 736d633a5f2a07967fc7d1f1c226e4d77f8e4cc341603a76db586e48bb5fde37
-    canonicalized_ast: 736d633a5f2a07967fc7d1f1c226e4d77f8e4cc341603a76db586e48bb5fde37
-    type_inferenced_ast: ab77527c87312e8a962e94e694440538ceb2ea3257d09ea8b06c4a5ad355c079
->>>>>>> 3626fbdb
+    type_inferenced_ast: de8543aaaca3cb258c4b08fa6c2bc295bff7ac955fcb4a60c97cfb53054e7a58