--- conflicted
+++ resolved
@@ -29,14 +29,7 @@
             r0:
               type: bool
               value: "true"
-<<<<<<< HEAD
-    initial_ast: a5bd9076c0a74d0ab4a030ecaf73397bf626241e92baf1ab85f95835cbf56896
-    imports_resolved_ast: 8eec2ee86fe201196a3264c5616db7026985db7427a348f5636cefde0f4a45b5
-    canonicalized_ast: 8eec2ee86fe201196a3264c5616db7026985db7427a348f5636cefde0f4a45b5
-    type_inferenced_ast: 0a64ec7549c414ddd817cae91b6b4a77c19d3a9baaaab41de37783a0c06a01d7
-=======
-    initial_ast: 996eb3cbab4bdff3f0cbb2b3875849c09df2737496c23aa02e6f865d5aa4559e
-    imports_resolved_ast: 92fc683fde9dccbc30d60dbbf6b3b143fd43fed6201e628a97d461f3ad728d4d
-    canonicalized_ast: 92fc683fde9dccbc30d60dbbf6b3b143fd43fed6201e628a97d461f3ad728d4d
-    type_inferenced_ast: 00bd6ea10e1e3fe863e384e536885a6ae4c5452074f91fb029d0d7d3a3f7c860
->>>>>>> 9ad0d8d9
+    initial_ast: 316fb30b6bd857bb1d897ed7e19695bb91d319c9617f61ca74266f3f54cdb04b
+    imports_resolved_ast: 5fe10f1eba8e5311e067f3155695ccc84a8fad16f006272dac86f3ef94eaabab
+    canonicalized_ast: 5fe10f1eba8e5311e067f3155695ccc84a8fad16f006272dac86f3ef94eaabab
+    type_inferenced_ast: 7bc03a970548c310c27d2b48dec43fd02f626c9ead79bb483d6c489532874c4d