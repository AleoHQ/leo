--- conflicted
+++ resolved
@@ -30,14 +30,7 @@
             r0:
               type: bool
               value: "true"
-<<<<<<< HEAD
-    initial_ast: a3defd8807656b5b0e397323150189b893ca8fc25c8af3cee4581b64614c71c1
-    imports_resolved_ast: 4de02fbede812c71c177a8a3b994438199b51768047f9ca6c4b8b6d9f1b77bb3
-    canonicalized_ast: 4de02fbede812c71c177a8a3b994438199b51768047f9ca6c4b8b6d9f1b77bb3
-    type_inferenced_ast: a41ce8972547d4e9f5e698bf3fe0de5906144960147ecacfec363fd432ae852a
-=======
-    initial_ast: 4165085e599baa84b9b1eab39f48a2a870d339e23c28775713e4d69ccb6f9ee6
-    imports_resolved_ast: 73bf6bdbcdcb1668cd2539c4ecaa8e92976a9edb5671966b84ea3de4706ea52e
-    canonicalized_ast: 73bf6bdbcdcb1668cd2539c4ecaa8e92976a9edb5671966b84ea3de4706ea52e
-    type_inferenced_ast: d1e40191e76382d82487658e2d1d7d93ba843c604ef9d1d6092dc6dfbdb1e317
->>>>>>> 9ad0d8d9
+    initial_ast: 90141207c87848220ea03fbe4acb8dc28034142106781ef9f1746a732a3f9270
+    imports_resolved_ast: fe5f8a017861006e166da3f7ee4a92a3c0d50c5124b1820900f1f76c28d4e733
+    canonicalized_ast: fe5f8a017861006e166da3f7ee4a92a3c0d50c5124b1820900f1f76c28d4e733
+    type_inferenced_ast: 73b13c04a4a265c76d404701f02a532e4e30c70a2476d7b085ab573884a51ddf