---
namespace: Compile
expectation: Pass
outputs:
  - circuit:
      num_public_variables: 0
      num_private_variables: 898
      num_constraints: 898
      at: 4279d3f8aaf3f965e59ac56fa0fd6acf41db6ba4efc374cfa597be851503af46
      bt: 83360276d586c974068b68c11ebc9360f1581c8679c7fb4f9a50c0d59f27b6e3
      ct: b1ddf3c556813b2f6a9eab938fa39198bfb5c4c2304c8c62ebc30a0b9b98db89
    ir:
      - "decl f0: <0>"
      - "  store &v1, ((v0), (), (), ())"
      - "  le &v5, v2, v3"
      - "  eq &v6, v5, v4"
      - "  retn v6"
      - ""
    output:
      - input_file: u128_f.in
        output:
          registers:
            r0:
              type: bool
              value: "false"
      - input_file: u128_e.in
        output:
          registers:
            r0:
              type: bool
              value: "true"
      - input_file: u128_l.in
        output:
          registers:
            r0:
              type: bool
              value: "false"
<<<<<<< HEAD
    initial_ast: f2722d9c298a0d434298c07cd0e4a158679a61edafb56c9bdc4bf34bf1dc25fe
    imports_resolved_ast: 95a1e4c8a80595fda4658fdce8ac28909e4645a1e1c6cf2b422807650d067d51
    canonicalized_ast: 95a1e4c8a80595fda4658fdce8ac28909e4645a1e1c6cf2b422807650d067d51
    type_inferenced_ast: d88dfb383e154e1d63e7b7d0267ff64b894ff0c7807882cb20e777fda7d36387
=======
    initial_ast: b1bd25758e4e2b6ea97586011f4e923a7d5c50664842cf9bf3e24bb849274de0
    imports_resolved_ast: b334e1a5b09e3be41ccec5a5fcf6ec3fde3dc0d7965b66c7de3a771a605ee373
    canonicalized_ast: b334e1a5b09e3be41ccec5a5fcf6ec3fde3dc0d7965b66c7de3a771a605ee373
    type_inferenced_ast: 2ba654c7d74e2f653b2854efe13b5e7dc572e182bdcb6fb4b43837b5fe502be7
>>>>>>> 9ad0d8d9
<|MERGE_RESOLUTION|>--- conflicted
+++ resolved
@@ -35,14 +35,7 @@
             r0:
               type: bool
               value: "false"
-<<<<<<< HEAD
-    initial_ast: f2722d9c298a0d434298c07cd0e4a158679a61edafb56c9bdc4bf34bf1dc25fe
-    imports_resolved_ast: 95a1e4c8a80595fda4658fdce8ac28909e4645a1e1c6cf2b422807650d067d51
-    canonicalized_ast: 95a1e4c8a80595fda4658fdce8ac28909e4645a1e1c6cf2b422807650d067d51
-    type_inferenced_ast: d88dfb383e154e1d63e7b7d0267ff64b894ff0c7807882cb20e777fda7d36387
-=======
-    initial_ast: b1bd25758e4e2b6ea97586011f4e923a7d5c50664842cf9bf3e24bb849274de0
-    imports_resolved_ast: b334e1a5b09e3be41ccec5a5fcf6ec3fde3dc0d7965b66c7de3a771a605ee373
-    canonicalized_ast: b334e1a5b09e3be41ccec5a5fcf6ec3fde3dc0d7965b66c7de3a771a605ee373
-    type_inferenced_ast: 2ba654c7d74e2f653b2854efe13b5e7dc572e182bdcb6fb4b43837b5fe502be7
->>>>>>> 9ad0d8d9
+    initial_ast: 4c6a7cf253f1bfe5b78fe5c5a9b09152aa8f46096b98d907027e7b97d2b4d338
+    imports_resolved_ast: 71b1ded7d71dd7e2aca704c7979a7b7b3712ed8750a7706f3272259816568f5e
+    canonicalized_ast: 71b1ded7d71dd7e2aca704c7979a7b7b3712ed8750a7706f3272259816568f5e
+    type_inferenced_ast: c5790550124ca2d545bc849802774fd422bb68a4027bf0b899069de9f7af7714