--- conflicted
+++ resolved
@@ -4,9 +4,5 @@
 outputs:
   - output:
       - initial_input_ast: no input
-<<<<<<< HEAD
-    initial_ast: 4f2b576858996601c710fa81eaae1663e0b507a6721708c15051b6a4dfc7d150
-=======
-    initial_ast: 28d04cedca07c25ed95d5b800e353f822ab4e1d3a6e58019c873ef6677393980
->>>>>>> 977e3369
+    initial_ast: 736df282a3b5ffff601dd67e443891125ca67486745f642c1a629df51f139651
     symbol_table: 3369bb224fc76977901bd0c162932d08760213d30a0f1ccdf06fd25c45610ade