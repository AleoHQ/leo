--- conflicted
+++ resolved
@@ -264,14 +264,7 @@
             r0:
               type: bool
               value: "true"
-<<<<<<< HEAD
-    initial_ast: 48caf073fa73fcaacdff10982464737442ffe4f39be5847292aad060ca38853f
-    imports_resolved_ast: bdd9fdde94d1b9a9c97174e3e2bdbe5607f61c4d32212ceaebfb84197c1981b2
-    canonicalized_ast: bdd9fdde94d1b9a9c97174e3e2bdbe5607f61c4d32212ceaebfb84197c1981b2
-    type_inferenced_ast: 9f909c7bdb05abede33811e9766d62916f3c04d9c0825a40cab8c20441425b91
-=======
-    initial_ast: 4b755d46d9f4b19bc7a5c6f1f282d893cac827469b88a282ef0c13a5f6c19abb
-    imports_resolved_ast: 29ad4dc0460849b8689852818ab443944b2a0a282a356ea02a408f6c0e439e4a
-    canonicalized_ast: 29ad4dc0460849b8689852818ab443944b2a0a282a356ea02a408f6c0e439e4a
-    type_inferenced_ast: 0f3599d96bcba11ef2046729d6518fd0bbc18e83121943c5791eb4291ee91af8
->>>>>>> 03f78d56
+    initial_ast: a112064718f51b6fb45405fb7609055c8526813167bd2239ce5e41c0f58747a7
+    imports_resolved_ast: a253bd87c9346c74b47a9701323db0b3c532fa5204d1e36bb26d006a0670f4ac
+    canonicalized_ast: a253bd87c9346c74b47a9701323db0b3c532fa5204d1e36bb26d006a0670f4ac
+    type_inferenced_ast: 5add9889e6a5662b7950e0d0d5b2f7f43f4e5afda1db047c7ccf4bfecc5cddce