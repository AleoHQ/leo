--- conflicted
+++ resolved
@@ -4,18 +4,11 @@
 outputs:
   - circuit:
       num_public_variables: 0
-      num_private_variables: 1659
-      num_constraints: 1660
-      at: d9ee09463556e7d959315486706f95a0b9dae74a1cdf4f63a2a21ab2bfc955dd
-      bt: 460ca94fd735be6bc3f9cb574dd5f1155f857fbd58477a2e7c43c2975b40baa3
-      ct: be404e2b73a341fe645ea81d16a82f4a1ea85e60c87b136fc1dc47ddde984e9a
-    ir:
-      - "decl f0: <0>"
-      - "  store &v1, ((v0), (), (), ())"
-      - "  sub &v5, v2, v3"
-      - "  eq &v6, v5, v4"
-      - "  retn v6"
-      - ""
+      num_private_variables: 1658
+      num_constraints: 1659
+      at: bb46c735f0d1698aa6cf8637b23babcdf0df3ec6e64f4b2e7d3e86f6f461e961
+      bt: 859297637693ebdf41005288cf212906c1d7619049b4305d34d9dededb24b5c5
+      ct: 50293f70acfe4a8aadffa8b17c18b0411493c8760fc474dcdf26f5bc7d70ada4
     output:
       - input_file: i128.in
         output:
@@ -23,14 +16,7 @@
             r0:
               type: bool
               value: "true"
-<<<<<<< HEAD
-    initial_ast: ea88e703f5a733d88bfb03de5718818f4af0fc2ef5c3e4665400fdc9cd89d467
-    imports_resolved_ast: ea88e703f5a733d88bfb03de5718818f4af0fc2ef5c3e4665400fdc9cd89d467
-    canonicalized_ast: ea88e703f5a733d88bfb03de5718818f4af0fc2ef5c3e4665400fdc9cd89d467
-    type_inferenced_ast: 140133e644b67b6ae897640881f76ed7cad1a67487288913a0962ad7b694d54b
-=======
     initial_ast: bc09a92a140e879b4fe0a16156a776015e48283e90b6f1af3ab2647a9ca044ce
     imports_resolved_ast: df4a223a1aab7d3367bde86da49632fe8b54d0c67ad68f47302f44c204f23f0a
     canonicalized_ast: df4a223a1aab7d3367bde86da49632fe8b54d0c67ad68f47302f44c204f23f0a
-    type_inferenced_ast: 340eac8a7910ead77232bf609debd71351eee61a6a16308496e2f91a7fc4d1b2
->>>>>>> 0e96bf8d
+    type_inferenced_ast: 340eac8a7910ead77232bf609debd71351eee61a6a16308496e2f91a7fc4d1b2