--- conflicted
+++ resolved
@@ -29,14 +29,7 @@
             r0:
               type: bool
               value: "true"
-<<<<<<< HEAD
-    initial_ast: bce37b6bf9b037dc0a01e5980553c495322d457bf53f9c3ef82beade6ad253de
-    imports_resolved_ast: 687e41a2dce8a24ad03ed29cabe95844a6d6f921127b2c04989827b2335fd26b
-    canonicalized_ast: 687e41a2dce8a24ad03ed29cabe95844a6d6f921127b2c04989827b2335fd26b
-    type_inferenced_ast: ce43c480750871e65c8d68e27f6d12213570a11bffa159bb3262b7e6b7aa91f9
-=======
-    initial_ast: 8b068086883db13819b6efd8628f5bc09eababff85065acc4eecf4140eb0c551
-    imports_resolved_ast: d6f4b8d96e9eaf7abb34193fc2dfb0ed26eacfa8a054ff617f6d63cc572c27d7
-    canonicalized_ast: d6f4b8d96e9eaf7abb34193fc2dfb0ed26eacfa8a054ff617f6d63cc572c27d7
-    type_inferenced_ast: ef1e57c07da313c5da529f929c1fb541b069bc0d00e7abf606faf2164ebbe43a
->>>>>>> 9ad0d8d9
+    initial_ast: 0f7409e8383dcb9aed58cc945758b5e09358075e799f441d8391ed6eeb79f32b
+    imports_resolved_ast: fd5a600990782a25a84248f5b278e22ad32a0a963db4cc5e411e5fba320081f3
+    canonicalized_ast: fd5a600990782a25a84248f5b278e22ad32a0a963db4cc5e411e5fba320081f3
+    type_inferenced_ast: 60322d5e1a81811874b6fc8a8b9abab0b73bab5bac35fa77c4914250d2816feb