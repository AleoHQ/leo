--- conflicted
+++ resolved
@@ -24,14 +24,7 @@
             r0:
               type: bool
               value: "true"
-<<<<<<< HEAD
-    initial_ast: 918eca6a6acc6420105201c4b68bf4383d388057370bf5c20e06d816b94bb471
-    imports_resolved_ast: 7ce22a962fa3ef94823ea0197aab4f9d362a48fc3c98abb7c1050d9bbdea1bf5
-    canonicalized_ast: 7ce22a962fa3ef94823ea0197aab4f9d362a48fc3c98abb7c1050d9bbdea1bf5
-    type_inferenced_ast: 6b66baca34c75e03c2aa73d3fa0af9e14b2794848b3d7151addbfbb0038ec859
-=======
-    initial_ast: 74a001c94eea3e68e9e6c52b8fe5988e8c86c0d87225e3ad4e9af046f1239bec
-    imports_resolved_ast: b347a6e5d952ed3a8556a2340ec6d330a01e88ab3e052224565b5c4729b2c12c
-    canonicalized_ast: b347a6e5d952ed3a8556a2340ec6d330a01e88ab3e052224565b5c4729b2c12c
-    type_inferenced_ast: 3ed675b31f4db0528d81109c52f66ad9f64892340a9db2e1d26f0056a211fb33
->>>>>>> 9ad0d8d9
+    initial_ast: e5733be4d15c53e8f96cad1b66fd447a1d2a0cf36223f599a2bf9a295f81463f
+    imports_resolved_ast: 0dd09868d3e1e12f8cfa8ed80ea4a1fe6fe2b922892be18b195610bdc3ed456f
+    canonicalized_ast: 0dd09868d3e1e12f8cfa8ed80ea4a1fe6fe2b922892be18b195610bdc3ed456f
+    type_inferenced_ast: 7eae9fec1ced29c1ce17e7555b2804a13559174a6706e2cded22fe119f4c800f