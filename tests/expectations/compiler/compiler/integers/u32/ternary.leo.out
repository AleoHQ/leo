---
namespace: Compile
expectation: Pass
outputs:
  - circuit:
      num_public_variables: 0
      num_private_variables: 225
      num_constraints: 257
      at: fc7e122c8713423c4db5823eee39de9401abc2bb0a1c46c2367c33936b742f59
      bt: 17137ad7a205b6dbc4aaa48017cd5fb23a62a414f9769b8b60f892ffca831664
      ct: aa493ce08c35d5a02272add908c21e591eb97b36994c8d050a4063208295b72c
    ir:
      - "decl f0: <0>"
      - "  store &v1, ((v0), (), (), ())"
      - "  pick &v6, v2, v3, v4"
      - "  store &v7, v6"
      - "  eq &v8, v7, v5"
      - "  retn v8"
      - ""
    output:
      - input_file: u32_t.in
        output:
          registers:
            r0:
              type: bool
              value: "true"
      - input_file: u32_f.in
        output:
          registers:
            r0:
              type: bool
              value: "true"
<<<<<<< HEAD
    initial_ast: cd425603cd17f647d6944b0f5e9b45d7af89d7693ebdf8e5416c49829e167a54
    imports_resolved_ast: 722867165793ea7a8a62ab19a9993fc741ba6a2a54940f2ce0ddb5e58523cff7
    canonicalized_ast: 722867165793ea7a8a62ab19a9993fc741ba6a2a54940f2ce0ddb5e58523cff7
    type_inferenced_ast: ff2b874822f36c25cd8b26ca80d5c67ee546c96a831e9611ae58dc01a95848ac
=======
    initial_ast: 4f0e1b56ef89d6870fd11dac53913bda36cbf279a6dd3e33a62f402a69b8af6b
    imports_resolved_ast: e04cc9d209932f818a0167cace2171a56b046454adc48f9dd54909d06d27bdfa
    canonicalized_ast: e04cc9d209932f818a0167cace2171a56b046454adc48f9dd54909d06d27bdfa
    type_inferenced_ast: 4c3195a4199f99a4b1028a0de7c2f07f9676fc89b00e0a4c61889bcf1c10a0bc
>>>>>>> 9ad0d8d9
<|MERGE_RESOLUTION|>--- conflicted
+++ resolved
@@ -30,14 +30,7 @@
             r0:
               type: bool
               value: "true"
-<<<<<<< HEAD
-    initial_ast: cd425603cd17f647d6944b0f5e9b45d7af89d7693ebdf8e5416c49829e167a54
-    imports_resolved_ast: 722867165793ea7a8a62ab19a9993fc741ba6a2a54940f2ce0ddb5e58523cff7
-    canonicalized_ast: 722867165793ea7a8a62ab19a9993fc741ba6a2a54940f2ce0ddb5e58523cff7
-    type_inferenced_ast: ff2b874822f36c25cd8b26ca80d5c67ee546c96a831e9611ae58dc01a95848ac
-=======
-    initial_ast: 4f0e1b56ef89d6870fd11dac53913bda36cbf279a6dd3e33a62f402a69b8af6b
-    imports_resolved_ast: e04cc9d209932f818a0167cace2171a56b046454adc48f9dd54909d06d27bdfa
-    canonicalized_ast: e04cc9d209932f818a0167cace2171a56b046454adc48f9dd54909d06d27bdfa
-    type_inferenced_ast: 4c3195a4199f99a4b1028a0de7c2f07f9676fc89b00e0a4c61889bcf1c10a0bc
->>>>>>> 9ad0d8d9
+    initial_ast: 4e7ec8f6fd2ecd3bbd642cb44225835b081180d42145889a19963209857d3203
+    imports_resolved_ast: df7a3b68523dd616111416b715742ab86c07157434817529541f5794cadc3692
+    canonicalized_ast: df7a3b68523dd616111416b715742ab86c07157434817529541f5794cadc3692
+    type_inferenced_ast: 9790b91e68227662b74a16a3685f176c0973bc983e56a9bb0e09fc6d28f5411d