--- conflicted
+++ resolved
@@ -27,14 +27,7 @@
             r0:
               type: bool
               value: "true"
-<<<<<<< HEAD
-    initial_ast: bb52ad3e6eba116db2e45c47719a7ab6acedf0971938d23ac044ff38ab55fbc5
-    imports_resolved_ast: f5cefc7ca4f3f12b482aa122969c0ef82cb9d13494449bbecc77de912484e618
-    canonicalized_ast: f5cefc7ca4f3f12b482aa122969c0ef82cb9d13494449bbecc77de912484e618
-    type_inferenced_ast: 269d04e26c5f2a14f8f7e32e6f553a1ee23140782919e585e88ddea83de36e5a
-=======
-    initial_ast: 6d58d9cf6238dfddd2b2bd1cd605b77875ab677c980e5594ba05e512bf702d39
-    imports_resolved_ast: 4c2bd02408aafb0694d0b822c18e373955263227e4dfed6fb1e21f0700296935
-    canonicalized_ast: 4c2bd02408aafb0694d0b822c18e373955263227e4dfed6fb1e21f0700296935
-    type_inferenced_ast: 056dc5586f70d8f322b8033970ee8bab27da4ccf0665d3cb96224101ccda0390
->>>>>>> 9ad0d8d9
+    initial_ast: 243793c4155c25030cb0ca79edc9827dbb783e30a741ae267174ce81c9c57d34
+    imports_resolved_ast: 0bbc02c18db539bef9cd97c15432407769e3c5db3b6325adebfcade698bf639f
+    canonicalized_ast: 0bbc02c18db539bef9cd97c15432407769e3c5db3b6325adebfcade698bf639f
+    type_inferenced_ast: 3146d45d94077a7c5180ee00738abc7b6b1e26db5f6a3dc302f55955ddedde48