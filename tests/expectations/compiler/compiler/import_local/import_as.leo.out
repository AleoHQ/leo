---
namespace: Compile
expectation: Pass
outputs:
  - circuit:
      num_public_variables: 0
      num_private_variables: 2
      num_constraints: 2
      at: 401937c524c61a28b4fab76d7a1f85bb628850012af62362a0922610372faf92
      bt: cdf9a9cee4f2edf55111a95ae60bde9801080f6bde638a5c79273a39a2f9f7f5
      ct: 643d5437104296e21d906ecb15b2c96ad278f20cfc4af53b12bb6069bd853726
    ir:
      - "decl f0: <0>"
      - "  store &v1, ((v0), (), (), ())"
      - "  call &v3, f1"
      - "  eq &v4, v3, ['h', 'e', 'l', 'l', 'o']"
      - "  eq &v5, v2, v4"
      - "  retn v5"
      - "decl f1: <6>"
      - "  retn ['h', 'e', 'l', 'l', 'o']"
      - ""
    output:
      - input_file: input/dummy.in
        output:
          registers:
            r0:
              type: bool
              value: "true"
<<<<<<< HEAD
    initial_ast: b303692804a2d7a59504f727b690dcf0ad8f654046d5b290df274d0ca1803641
    imports_resolved_ast: 4c3ae42c4f5794c81c766bd4579df04b1152ba2f1a740f02298f58fff82bd731
    canonicalized_ast: 08bd736bf781e25b7506777264090787dd66ac03a65a9cd0fcc38f5f1479e927
    type_inferenced_ast: 109f94d5cfb5ab6ca74edfe5e4be259b958e602a80af65657e37e844da16a4db
=======
    initial_ast: 1c85463a27da9862046905e687d833112efb4ab29c2529b79db4eb60745cf879
    imports_resolved_ast: 6a44c6f6cea199fbdab5f3933f4da0c245b43232108b0c37acf56a735a8d36af
    canonicalized_ast: d73a5353e3fdb98e34f4114e434ecf1288811333c102acb2fcd724902202d6a0
    type_inferenced_ast: ecd64e2157482596f0a91a3b17e3edb4ffebf3a62e83266c2457e726d93dd13d
>>>>>>> 9ad0d8d9
<|MERGE_RESOLUTION|>--- conflicted
+++ resolved
@@ -26,14 +26,7 @@
             r0:
               type: bool
               value: "true"
-<<<<<<< HEAD
-    initial_ast: b303692804a2d7a59504f727b690dcf0ad8f654046d5b290df274d0ca1803641
-    imports_resolved_ast: 4c3ae42c4f5794c81c766bd4579df04b1152ba2f1a740f02298f58fff82bd731
-    canonicalized_ast: 08bd736bf781e25b7506777264090787dd66ac03a65a9cd0fcc38f5f1479e927
-    type_inferenced_ast: 109f94d5cfb5ab6ca74edfe5e4be259b958e602a80af65657e37e844da16a4db
-=======
-    initial_ast: 1c85463a27da9862046905e687d833112efb4ab29c2529b79db4eb60745cf879
-    imports_resolved_ast: 6a44c6f6cea199fbdab5f3933f4da0c245b43232108b0c37acf56a735a8d36af
-    canonicalized_ast: d73a5353e3fdb98e34f4114e434ecf1288811333c102acb2fcd724902202d6a0
-    type_inferenced_ast: ecd64e2157482596f0a91a3b17e3edb4ffebf3a62e83266c2457e726d93dd13d
->>>>>>> 9ad0d8d9
+    initial_ast: 98550b8a9ead37135d0c9a52e914aa4e3e115989a9da684287a61ea8e1ce63b3
+    imports_resolved_ast: 0663491dc4b64b8d7ee5e44b1222bd882ea2887b88ef71b769b37a591d396004
+    canonicalized_ast: 2304026d00e4696531d32ef61f5dfdb187bceaba31fa1a022aaa079e8ccd31bf
+    type_inferenced_ast: 1675e6e915875a08a243aafd81390161032ea89ffac457f307f8ff5c3de3dff8