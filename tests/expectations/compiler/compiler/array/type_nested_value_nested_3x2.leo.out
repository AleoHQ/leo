---
namespace: Compile
expectation: Pass
outputs:
  - circuit:
      num_public_variables: 0
      num_private_variables: 144
      num_constraints: 144
      at: f5116f8f1aaab4f3f541c583d9e531bf2dbd984cf5d153c556fdeb09b20f7f31
      bt: f1797bb230e9aa8e64831410f68e55fd69c0a6f4c37d6c5046ec4037a9856f6c
      ct: 13625a7a6f122f17763bee41e9e6299d4bcb0e23fd5027bb4b0441c9299c5ee1
    ir:
      - "decl f0: <0>"
      - "  store &v1, ((v0), (), (), ())"
      - "  store &v3, [[0, 0], [0, 0], [0, 0]]"
      - "  store &v4, [[0, 0], [0, 0], [0, 0]]"
      - "  eq &v5, [[0, 0], [0, 0], [0, 0]], v2"
      - "  eq &v6, v2, [[0, 0], [0, 0], [0, 0]]"
      - "  and &v7, v5, v6"
      - "  retn v7"
      - "decl f1: <8>"
      - "  retn [false, false, false, false, false, false, false, false, false, false, false, false, false, false, false, false, false, false, false, false, false, false, false, false, false, false, false, false, false, false, false, false, false, false, false, false, false, false, false, false, false, false, false, false, false, false, false, false, false, false, false, false, false, false, false, false, false, false, false, false, false, false, false, false, false, false, false, false, false, false, false, false, false, false, false, false, false, false, false, false, false, false, false, false, false, false, false, false, false, false, false, false, false, false, false, false, false, false, false, false, false, false, false, false, false, false, false, false, false, false, false, false, false, false, false, false, false, false, false, false, false, false, false, false, false, false, false, false, false, false, false, false, false, false, false, false, false, false, false, false, false, false, false, false, false, false, false, false, false, false, false, false, false, false, false, false, false, false, false, false, false, false, false, false, false, false, false, false, false, false, false, false, false, false, false, false, false, false, false, false, false, false, false, false, false, false, false, false, false, false, false, false, false, false, false, false, false, false, false, false, false, false, false, false, false, false, false, false, false, false, false, false, false, false, false, false, false, false, false, false, false, false, false, false, false, false, false, false, false, false, false, false, false, false, false, false, false, false, false, false, false, false, false, false, false, false, false, false, false, false, false, false, false, false, false, false]"
      - "decl f2: <9>"
      - "  retn aleo1qnr4dkkvkgfqph0vzc3y6z2eu975wnpz2925ntjccd5cfqxtyu8sta57j8"
      - "decl f3: <10>"
      - "  retn [0, 0, 0, 0, 0, 0, 0, 0, 0, 0, 0, 0, 0, 0, 0, 0, 0, 0, 0, 0, 0, 0, 0, 0, 0, 0, 0, 0, 0, 0, 0, 0]"
      - "decl f4: <11>"
      - "  retn aleo1qnr4dkkvkgfqph0vzc3y6z2eu975wnpz2925ntjccd5cfqxtyu8sta57j8"
      - "decl f5: <12>"
      - "  retn [false, false, false, false, false, false, false, false, false, false, false, false, false, false, false, false, false, false, false, false, false, false, false, false, false, false, false, false, false, false, false, false, false, false, false, false, false, false, false, false, false, false, false, false, false, false, false, false, false, false, false, false, false, false, false, false, false, false, false, false, false, false, false, false, false, false, false, false, false, false, false, false, false, false, false, false, false, false, false, false, false, false, false, false, false, false, false, false, false, false, false, false, false, false, false, false, false, false, false, false, false, false, false, false, false, false, false, false, false, false, false, false, false, false, false, false, false, false, false, false, false, false, false, false, false, false, false, false, false, false, false, false, false, false, false, false, false, false, false, false, false, false, false, false, false, false, false, false, false, false, false, false, false, false, false, false, false, false, false, false, false, false, false, false, false, false, false, false, false, false, false, false, false, false, false, false, false, false, false, false, false, false, false, false, false, false, false, false, false, false, false, false, false, false, false, false, false, false, false, false, false, false, false, false, false, false, false, false, false, false, false, false, false, false, false, false, false, false, false, false, false, false, false, false, false, false, false, false, false, false, false, false, false, false, false, false, false, false, false, false, false, false, false, false, false, false, false, false, false, false, false, false, false, false, false, false]"
      - "decl f6: <13>"
      - "  retn aleo1qnr4dkkvkgfqph0vzc3y6z2eu975wnpz2925ntjccd5cfqxtyu8sta57j8"
      - "decl f7: <14>"
      - "  retn [0, 0, 0, 0, 0, 0, 0, 0, 0, 0, 0, 0, 0, 0, 0, 0, 0, 0, 0, 0, 0, 0, 0, 0, 0, 0, 0, 0, 0, 0, 0, 0]"
      - "decl f8: <15>"
      - "  retn aleo1qnr4dkkvkgfqph0vzc3y6z2eu975wnpz2925ntjccd5cfqxtyu8sta57j8"
      - "decl f9: <16>"
      - "  retn 0"
      - "decl f10: <17>"
      - "  retn [false]"
      - "decl f11: <18>"
      - "  retn false"
      - "decl f12: <19>"
      - "  retn [0]"
      - "decl f13: <20>"
      - "  retn false"
      - "decl f14: <21>"
      - "  retn [false]"
      - "decl f15: <22>"
      - "  retn false"
      - "decl f16: <23>"
      - "  retn [0]"
      - "decl f17: <24>"
      - "  retn false"
      - "decl f18: <25>"
      - "  retn [false, false, false, false, false, false, false, false, false, false, false, false, false, false, false, false, false, false, false, false, false, false, false, false, false, false, false, false, false, false, false, false, false, false, false, false, false, false, false, false, false, false, false, false, false, false, false, false, false, false, false, false, false, false, false, false, false, false, false, false, false, false, false, false, false, false, false, false, false, false, false, false, false, false, false, false, false, false, false, false, false, false, false, false, false, false, false, false, false, false, false, false, false, false, false, false, false, false, false, false, false, false, false, false, false, false, false, false, false, false, false, false, false, false, false, false, false, false, false, false, false, false, false, false, false, false, false, false, false, false, false, false, false, false, false, false, false, false, false, false, false, false, false, false, false, false, false, false, false, false, false, false, false, false, false, false, false, false, false, false, false, false, false, false, false, false, false, false, false, false, false, false, false, false, false, false, false, false, false, false, false, false, false, false, false, false, false, false, false, false, false, false, false, false, false, false, false, false, false, false, false, false, false, false, false, false, false, false, false, false, false, false, false, false, false, false, false, false, false, false, false, false, false, false, false, false, false, false, false, false, false, false, false, false, false, false, false, false, false, false, false, false, false, false, false, false, false, false, false, false, false, false, false]"
      - "decl f19: <26>"
      - "  retn 'a'"
      - "decl f20: <27>"
      - "  retn [0, 0, 0, 0, 0, 0, 0, 0, 0, 0, 0, 0, 0, 0, 0, 0, 0, 0, 0, 0, 0, 0, 0, 0, 0, 0, 0, 0, 0, 0, 0, 0]"
      - "decl f21: <28>"
      - "  retn 'a'"
      - "decl f22: <29>"
      - "  retn [false, false, false, false, false, false, false, false, false, false, false, false, false, false, false, false, false, false, false, false, false, false, false, false, false, false, false, false, false, false, false, false, false, false, false, false, false, false, false, false, false, false, false, false, false, false, false, false, false, false, false, false, false, false, false, false, false, false, false, false, false, false, false, false, false, false, false, false, false, false, false, false, false, false, false, false, false, false, false, false, false, false, false, false, false, false, false, false, false, false, false, false, false, false, false, false, false, false, false, false, false, false, false, false, false, false, false, false, false, false, false, false, false, false, false, false, false, false, false, false, false, false, false, false, false, false, false, false, false, false, false, false, false, false, false, false, false, false, false, false, false, false, false, false, false, false, false, false, false, false, false, false, false, false, false, false, false, false, false, false, false, false, false, false, false, false, false, false, false, false, false, false, false, false, false, false, false, false, false, false, false, false, false, false, false, false, false, false, false, false, false, false, false, false, false, false, false, false, false, false, false, false, false, false, false, false, false, false, false, false, false, false, false, false, false, false, false, false, false, false, false, false, false, false, false, false, false, false, false, false, false, false, false, false, false, false, false, false, false, false, false, false, false, false, false, false, false, false, false, false, false, false, false]"
      - "decl f23: <30>"
      - "  retn 'a'"
      - "decl f24: <31>"
      - "  retn [0, 0, 0, 0, 0, 0, 0, 0, 0, 0, 0, 0, 0, 0, 0, 0, 0, 0, 0, 0, 0, 0, 0, 0, 0, 0, 0, 0, 0, 0, 0, 0]"
      - "decl f25: <32>"
      - "  retn 'a'"
      - "decl f26: <33>"
      - "  retn [false, false, false, false, false, false, false, false, false, false, false, false, false, false, false, false, false, false, false, false, false, false, false, false, false, false, false, false, false, false, false, false, false, false, false, false, false, false, false, false, false, false, false, false, false, false, false, false, false, false, false, false, false, false, false, false, false, false, false, false, false, false, false, false, false, false, false, false, false, false, false, false, false, false, false, false, false, false, false, false, false, false, false, false, false, false, false, false, false, false, false, false, false, false, false, false, false, false, false, false, false, false, false, false, false, false, false, false, false, false, false, false, false, false, false, false, false, false, false, false, false, false, false, false, false, false, false, false, false, false, false, false, false, false, false, false, false, false, false, false, false, false, false, false, false, false, false, false, false, false, false, false, false, false, false, false, false, false, false, false, false, false, false, false, false, false, false, false, false, false, false, false, false, false, false, false, false, false, false, false, false, false, false, false, false, false, false, false, false, false, false, false, false, false, false, false, false, false, false, false, false, false, false, false, false, false, false, false, false, false, false, false, false, false, false, false, false, false, false, false, false, false, false, false, false, false, false, false, false, false, false, false, false, false, false, false, false, false, false, false, false, false, false, false, false, false, false, false, false, false, false, false, false]"
      - "decl f27: <34>"
      - "  retn []"
      - "decl f28: <35>"
      - "  retn [0, 0, 0, 0, 0, 0, 0, 0, 0, 0, 0, 0, 0, 0, 0, 0, 0, 0, 0, 0, 0, 0, 0, 0, 0, 0, 0, 0, 0, 0, 0, 0]"
      - "decl f29: <36>"
      - "  retn []"
      - "decl f30: <37>"
      - "  retn [false, false, false, false, false, false, false, false, false, false, false, false, false, false, false, false, false, false, false, false, false, false, false, false, false, false, false, false, false, false, false, false, false, false, false, false, false, false, false, false, false, false, false, false, false, false, false, false, false, false, false, false, false, false, false, false, false, false, false, false, false, false, false, false, false, false, false, false, false, false, false, false, false, false, false, false, false, false, false, false, false, false, false, false, false, false, false, false, false, false, false, false, false, false, false, false, false, false, false, false, false, false, false, false, false, false, false, false, false, false, false, false, false, false, false, false, false, false, false, false, false, false, false, false, false, false, false, false, false, false, false, false, false, false, false, false, false, false, false, false, false, false, false, false, false, false, false, false, false, false, false, false, false, false, false, false, false, false, false, false, false, false, false, false, false, false, false, false, false, false, false, false, false, false, false, false, false, false, false, false, false, false, false, false, false, false, false, false, false, false, false, false, false, false, false, false, false, false, false, false, false, false, false, false, false, false, false, false, false, false, false, false, false, false, false, false, false, false, false, false, false, false, false, false, false, false, false, false, false, false, false, false, false, false, false, false, false, false, false, false, false, false, false, false, false, false, false, false, false, false, false, false, false]"
      - "decl f31: <38>"
      - "  retn []"
      - "decl f32: <39>"
      - "  retn [0, 0, 0, 0, 0, 0, 0, 0, 0, 0, 0, 0, 0, 0, 0, 0, 0, 0, 0, 0, 0, 0, 0, 0, 0, 0, 0, 0, 0, 0, 0, 0]"
      - "decl f33: <40>"
      - "  retn []"
      - "decl f34: <41>"
      - "  retn [false, false, false, false, false, false, false, false, false, false, false, false, false, false, false, false, false, false, false, false, false, false, false, false, false, false, false, false, false, false, false, false, false, false, false, false, false, false, false, false, false, false, false, false, false, false, false, false, false, false, false, false, false, false, false, false, false, false, false, false, false, false, false, false, false, false, false, false, false, false, false, false, false, false, false, false, false, false, false, false, false, false, false, false, false, false, false, false, false, false, false, false, false, false, false, false, false, false, false, false, false, false, false, false, false, false, false, false, false, false, false, false, false, false, false, false, false, false, false, false, false, false, false, false, false, false, false, false, false, false, false, false, false, false, false, false, false, false, false, false, false, false, false, false, false, false, false, false, false, false, false, false, false, false, false, false, false, false, false, false, false, false, false, false, false, false, false, false, false, false, false, false, false, false, false, false, false, false, false, false, false, false, false, false, false, false, false, false, false, false, false, false, false, false, false, false, false, false, false, false, false, false, false, false, false, false, false, false, false, false, false, false, false, false, false, false, false, false, false, false, false, false, false, false, false, false, false, false, false, false, false, false, false, false, false, false, false, false, false, false, false, false, false, false, false, false, false, false, false, false, false, false, false, false, false, false, false, false, false, false, false, false, false, false, false, false, false, false, false, false, false, false, false, false, false, false, false, false, false, false, false, false, false, false, false, false, false, false, false, false, false, false, false, false, false, false, false, false, false, false, false, false, false, false, false, false, false, false, false, false, false, false, false, false, false, false, false, false, false, false, false, false, false, false, false, false, false, false, false, false, false, false, false, false, false, false, false, false, false, false, false, false, false, false, false, false, false, false, false, false, false, false, false, false, false, false, false, false, false, false, false, false, false, false, false, false, false, false, false, false, false, false, false, false, false, false, false, false, false, false, false, false, false, false, false, false, false, false, false, false, false, false, false, false, false, false, false, false, false, false, false, false, false, false, false, false, false, false, false, false, false, false, false, false, false, false, false, false, false, false, false, false, false, false, false, false, false, false, false, false, false, false, false, false, false, false, false, false, false, false, false, false, false, false, false, false, false, false, false, false, false, false, false, false, false, false, false, false, false, false, false, false, false, false, false, false, false, false, false, false, false, false, false, false, false, false, false, false, false, false, false, false, false, false, false, false, false, false, false, false, false, false, false, false, false, false, false, false, false, false, false, false, false, false, false, false]"
      - "decl f35: <42>"
      - "  retn []group"
      - "decl f36: <43>"
      - "  retn [0, 0, 0, 0, 0, 0, 0, 0, 0, 0, 0, 0, 0, 0, 0, 0, 0, 0, 0, 0, 0, 0, 0, 0, 0, 0, 0, 0, 0, 0, 0, 0, 0, 0, 0, 0, 0, 0, 0, 0, 0, 0, 0, 0, 0, 0, 0, 0, 0, 0, 0, 0, 0, 0, 0, 0, 0, 0, 0, 0, 0, 0, 0, 0]"
      - "decl f37: <44>"
      - "  retn []group"
      - "decl f38: <45>"
      - "  retn [false, false, false, false, false, false, false, false, false, false, false, false, false, false, false, false, false, false, false, false, false, false, false, false, false, false, false, false, false, false, false, false, false, false, false, false, false, false, false, false, false, false, false, false, false, false, false, false, false, false, false, false, false, false, false, false, false, false, false, false, false, false, false, false, false, false, false, false, false, false, false, false, false, false, false, false, false, false, false, false, false, false, false, false, false, false, false, false, false, false, false, false, false, false, false, false, false, false, false, false, false, false, false, false, false, false, false, false, false, false, false, false, false, false, false, false, false, false, false, false, false, false, false, false, false, false, false, false, false, false, false, false, false, false, false, false, false, false, false, false, false, false, false, false, false, false, false, false, false, false, false, false, false, false, false, false, false, false, false, false, false, false, false, false, false, false, false, false, false, false, false, false, false, false, false, false, false, false, false, false, false, false, false, false, false, false, false, false, false, false, false, false, false, false, false, false, false, false, false, false, false, false, false, false, false, false, false, false, false, false, false, false, false, false, false, false, false, false, false, false, false, false, false, false, false, false, false, false, false, false, false, false, false, false, false, false, false, false, false, false, false, false, false, false, false, false, false, false, false, false, false, false, false, false, false, false, false, false, false, false, false, false, false, false, false, false, false, false, false, false, false, false, false, false, false, false, false, false, false, false, false, false, false, false, false, false, false, false, false, false, false, false, false, false, false, false, false, false, false, false, false, false, false, false, false, false, false, false, false, false, false, false, false, false, false, false, false, false, false, false, false, false, false, false, false, false, false, false, false, false, false, false, false, false, false, false, false, false, false, false, false, false, false, false, false, false, false, false, false, false, false, false, false, false, false, false, false, false, false, false, false, false, false, false, false, false, false, false, false, false, false, false, false, false, false, false, false, false, false, false, false, false, false, false, false, false, false, false, false, false, false, false, false, false, false, false, false, false, false, false, false, false, false, false, false, false, false, false, false, false, false, false, false, false, false, false, false, false, false, false, false, false, false, false, false, false, false, false, false, false, false, false, false, false, false, false, false, false, false, false, false, false, false, false, false, false, false, false, false, false, false, false, false, false, false, false, false, false, false, false, false, false, false, false, false, false, false, false, false, false, false, false, false, false, false, false, false, false, false, false, false, false, false, false, false, false, false, false, false, false, false, false, false, false, false, false, false, false, false, false, false, false, false, false, false, false]"
      - "decl f39: <46>"
      - "  retn []group"
      - "decl f40: <47>"
      - "  retn [0, 0, 0, 0, 0, 0, 0, 0, 0, 0, 0, 0, 0, 0, 0, 0, 0, 0, 0, 0, 0, 0, 0, 0, 0, 0, 0, 0, 0, 0, 0, 0, 0, 0, 0, 0, 0, 0, 0, 0, 0, 0, 0, 0, 0, 0, 0, 0, 0, 0, 0, 0, 0, 0, 0, 0, 0, 0, 0, 0, 0, 0, 0, 0]"
      - "decl f41: <48>"
      - "  retn []group"
      - "decl f42: <49>"
      - "  retn [false, false, false, false, false, false, false, false]"
      - "decl f43: <50>"
      - "  retn 0"
      - "decl f44: <51>"
      - "  retn [0]"
      - "decl f45: <52>"
      - "  retn 0"
      - "decl f46: <53>"
      - "  retn [false, false, false, false, false, false, false, false]"
      - "decl f47: <54>"
      - "  retn 0"
      - "decl f48: <55>"
      - "  retn [0]"
      - "decl f49: <56>"
      - "  retn 0"
      - "decl f50: <57>"
      - "  retn [false, false, false, false, false, false, false, false, false, false, false, false, false, false, false, false]"
      - "decl f51: <58>"
      - "  retn 0"
      - "decl f52: <59>"
      - "  retn [0, 0]"
      - "decl f53: <60>"
      - "  retn 0"
      - "decl f54: <61>"
      - "  retn [false, false, false, false, false, false, false, false, false, false, false, false, false, false, false, false]"
      - "decl f55: <62>"
      - "  retn 0"
      - "decl f56: <63>"
      - "  retn [0, 0]"
      - "decl f57: <64>"
      - "  retn 0"
      - "decl f58: <65>"
      - "  retn [false, false, false, false, false, false, false, false, false, false, false, false, false, false, false, false, false, false, false, false, false, false, false, false, false, false, false, false, false, false, false, false]"
      - "decl f59: <66>"
      - "  retn 0"
      - "decl f60: <67>"
      - "  retn [0, 0, 0, 0]"
      - "decl f61: <68>"
      - "  retn 0"
      - "decl f62: <69>"
      - "  retn [false, false, false, false, false, false, false, false, false, false, false, false, false, false, false, false, false, false, false, false, false, false, false, false, false, false, false, false, false, false, false, false]"
      - "decl f63: <70>"
      - "  retn 0"
      - "decl f64: <71>"
      - "  retn [0, 0, 0, 0]"
      - "decl f65: <72>"
      - "  retn 0"
      - "decl f66: <73>"
      - "  retn [false, false, false, false, false, false, false, false, false, false, false, false, false, false, false, false, false, false, false, false, false, false, false, false, false, false, false, false, false, false, false, false, false, false, false, false, false, false, false, false, false, false, false, false, false, false, false, false, false, false, false, false, false, false, false, false, false, false, false, false, false, false, false, false]"
      - "decl f67: <74>"
      - "  retn 0"
      - "decl f68: <75>"
      - "  retn [0, 0, 0, 0, 0, 0, 0, 0]"
      - "decl f69: <76>"
      - "  retn 0"
      - "decl f70: <77>"
      - "  retn [false, false, false, false, false, false, false, false, false, false, false, false, false, false, false, false, false, false, false, false, false, false, false, false, false, false, false, false, false, false, false, false, false, false, false, false, false, false, false, false, false, false, false, false, false, false, false, false, false, false, false, false, false, false, false, false, false, false, false, false, false, false, false, false]"
      - "decl f71: <78>"
      - "  retn 0"
      - "decl f72: <79>"
      - "  retn [0, 0, 0, 0, 0, 0, 0, 0]"
      - "decl f73: <80>"
      - "  retn 0"
      - "decl f74: <81>"
      - "  retn [false, false, false, false, false, false, false, false, false, false, false, false, false, false, false, false, false, false, false, false, false, false, false, false, false, false, false, false, false, false, false, false, false, false, false, false, false, false, false, false, false, false, false, false, false, false, false, false, false, false, false, false, false, false, false, false, false, false, false, false, false, false, false, false, false, false, false, false, false, false, false, false, false, false, false, false, false, false, false, false, false, false, false, false, false, false, false, false, false, false, false, false, false, false, false, false, false, false, false, false, false, false, false, false, false, false, false, false, false, false, false, false, false, false, false, false, false, false, false, false, false, false, false, false, false, false, false, false]"
      - "decl f75: <82>"
      - "  retn 0"
      - "decl f76: <83>"
      - "  retn [0, 0, 0, 0, 0, 0, 0, 0, 0, 0, 0, 0, 0, 0, 0, 0]"
      - "decl f77: <84>"
      - "  retn 0"
      - "decl f78: <85>"
      - "  retn [false, false, false, false, false, false, false, false, false, false, false, false, false, false, false, false, false, false, false, false, false, false, false, false, false, false, false, false, false, false, false, false, false, false, false, false, false, false, false, false, false, false, false, false, false, false, false, false, false, false, false, false, false, false, false, false, false, false, false, false, false, false, false, false, false, false, false, false, false, false, false, false, false, false, false, false, false, false, false, false, false, false, false, false, false, false, false, false, false, false, false, false, false, false, false, false, false, false, false, false, false, false, false, false, false, false, false, false, false, false, false, false, false, false, false, false, false, false, false, false, false, false, false, false, false, false, false, false]"
      - "decl f79: <86>"
      - "  retn 0"
      - "decl f80: <87>"
      - "  retn [0, 0, 0, 0, 0, 0, 0, 0, 0, 0, 0, 0, 0, 0, 0, 0]"
      - "decl f81: <88>"
      - "  retn 0"
      - "decl f82: <89>"
      - "  retn [false, false, false, false, false, false, false, false]"
      - "decl f83: <90>"
      - "  retn 0"
      - "decl f84: <91>"
      - "  retn [0]"
      - "decl f85: <92>"
      - "  retn 0"
      - "decl f86: <93>"
      - "  retn [false, false, false, false, false, false, false, false]"
      - "decl f87: <94>"
      - "  retn 0"
      - "decl f88: <95>"
      - "  retn [0]"
      - "decl f89: <96>"
      - "  retn 0"
      - "decl f90: <97>"
      - "  retn [false, false, false, false, false, false, false, false, false, false, false, false, false, false, false, false]"
      - "decl f91: <98>"
      - "  retn 0"
      - "decl f92: <99>"
      - "  retn [0, 0]"
      - "decl f93: <100>"
      - "  retn 0"
      - "decl f94: <101>"
      - "  retn [false, false, false, false, false, false, false, false, false, false, false, false, false, false, false, false]"
      - "decl f95: <102>"
      - "  retn 0"
      - "decl f96: <103>"
      - "  retn [0, 0]"
      - "decl f97: <104>"
      - "  retn 0"
      - "decl f98: <105>"
      - "  retn [false, false, false, false, false, false, false, false, false, false, false, false, false, false, false, false, false, false, false, false, false, false, false, false, false, false, false, false, false, false, false, false]"
      - "decl f99: <106>"
      - "  retn 0"
      - "decl f100: <107>"
      - "  retn [0, 0, 0, 0]"
      - "decl f101: <108>"
      - "  retn 0"
      - "decl f102: <109>"
      - "  retn [false, false, false, false, false, false, false, false, false, false, false, false, false, false, false, false, false, false, false, false, false, false, false, false, false, false, false, false, false, false, false, false]"
      - "decl f103: <110>"
      - "  retn 0"
      - "decl f104: <111>"
      - "  retn [0, 0, 0, 0]"
      - "decl f105: <112>"
      - "  retn 0"
      - "decl f106: <113>"
      - "  retn [false, false, false, false, false, false, false, false, false, false, false, false, false, false, false, false, false, false, false, false, false, false, false, false, false, false, false, false, false, false, false, false, false, false, false, false, false, false, false, false, false, false, false, false, false, false, false, false, false, false, false, false, false, false, false, false, false, false, false, false, false, false, false, false]"
      - "decl f107: <114>"
      - "  retn 0"
      - "decl f108: <115>"
      - "  retn [0, 0, 0, 0, 0, 0, 0, 0]"
      - "decl f109: <116>"
      - "  retn 0"
      - "decl f110: <117>"
      - "  retn [false, false, false, false, false, false, false, false, false, false, false, false, false, false, false, false, false, false, false, false, false, false, false, false, false, false, false, false, false, false, false, false, false, false, false, false, false, false, false, false, false, false, false, false, false, false, false, false, false, false, false, false, false, false, false, false, false, false, false, false, false, false, false, false]"
      - "decl f111: <118>"
      - "  retn 0"
      - "decl f112: <119>"
      - "  retn [0, 0, 0, 0, 0, 0, 0, 0]"
      - "decl f113: <120>"
      - "  retn 0"
      - "decl f114: <121>"
      - "  retn [false, false, false, false, false, false, false, false, false, false, false, false, false, false, false, false, false, false, false, false, false, false, false, false, false, false, false, false, false, false, false, false, false, false, false, false, false, false, false, false, false, false, false, false, false, false, false, false, false, false, false, false, false, false, false, false, false, false, false, false, false, false, false, false, false, false, false, false, false, false, false, false, false, false, false, false, false, false, false, false, false, false, false, false, false, false, false, false, false, false, false, false, false, false, false, false, false, false, false, false, false, false, false, false, false, false, false, false, false, false, false, false, false, false, false, false, false, false, false, false, false, false, false, false, false, false, false, false]"
      - "decl f115: <122>"
      - "  retn 0"
      - "decl f116: <123>"
      - "  retn [0, 0, 0, 0, 0, 0, 0, 0, 0, 0, 0, 0, 0, 0, 0, 0]"
      - "decl f117: <124>"
      - "  retn 0"
      - "decl f118: <125>"
      - "  retn [false, false, false, false, false, false, false, false, false, false, false, false, false, false, false, false, false, false, false, false, false, false, false, false, false, false, false, false, false, false, false, false, false, false, false, false, false, false, false, false, false, false, false, false, false, false, false, false, false, false, false, false, false, false, false, false, false, false, false, false, false, false, false, false, false, false, false, false, false, false, false, false, false, false, false, false, false, false, false, false, false, false, false, false, false, false, false, false, false, false, false, false, false, false, false, false, false, false, false, false, false, false, false, false, false, false, false, false, false, false, false, false, false, false, false, false, false, false, false, false, false, false, false, false, false, false, false, false]"
      - "decl f119: <126>"
      - "  retn 0"
      - "decl f120: <127>"
      - "  retn [0, 0, 0, 0, 0, 0, 0, 0, 0, 0, 0, 0, 0, 0, 0, 0]"
      - "decl f121: <128>"
      - "  retn 0"
      - ""
    output:
      - input_file: input/type_nested_value_nested_3x2.in
        output:
          registers:
            x:
              type: bool
              value: "true"
<<<<<<< HEAD
    initial_ast: feee13d294d649aba2fc92ba69442e2c1e9929c76eb8325127c8831ed33c0f70
    imports_resolved_ast: a59b85e4dfa8e72c3860c0ea4fd09a5dc02ed8afac41a13ff70b75ab4e87ce15
    canonicalized_ast: a59b85e4dfa8e72c3860c0ea4fd09a5dc02ed8afac41a13ff70b75ab4e87ce15
    type_inferenced_ast: b239352d0e0a579c03981e6a9b3c60120fd272d608d3ab5898ccaf1c28cc6db8
=======
    initial_ast: a120eef2c7352cbe4329f0e77923ebcbaba5a80e0461c169435117e67113cd7b
    imports_resolved_ast: b653f0dc2f51152c59e05a48c12700f0cd82931a1505e07524a57304c71d1353
    canonicalized_ast: b653f0dc2f51152c59e05a48c12700f0cd82931a1505e07524a57304c71d1353
    type_inferenced_ast: 2bfe4ffa831adf5d05f4d628df8533a554ca48371ba50c962debe31dbd57f632
>>>>>>> 03f78d56
<|MERGE_RESOLUTION|>--- conflicted
+++ resolved
@@ -268,14 +268,7 @@
             x:
               type: bool
               value: "true"
-<<<<<<< HEAD
-    initial_ast: feee13d294d649aba2fc92ba69442e2c1e9929c76eb8325127c8831ed33c0f70
-    imports_resolved_ast: a59b85e4dfa8e72c3860c0ea4fd09a5dc02ed8afac41a13ff70b75ab4e87ce15
-    canonicalized_ast: a59b85e4dfa8e72c3860c0ea4fd09a5dc02ed8afac41a13ff70b75ab4e87ce15
-    type_inferenced_ast: b239352d0e0a579c03981e6a9b3c60120fd272d608d3ab5898ccaf1c28cc6db8
-=======
-    initial_ast: a120eef2c7352cbe4329f0e77923ebcbaba5a80e0461c169435117e67113cd7b
-    imports_resolved_ast: b653f0dc2f51152c59e05a48c12700f0cd82931a1505e07524a57304c71d1353
-    canonicalized_ast: b653f0dc2f51152c59e05a48c12700f0cd82931a1505e07524a57304c71d1353
-    type_inferenced_ast: 2bfe4ffa831adf5d05f4d628df8533a554ca48371ba50c962debe31dbd57f632
->>>>>>> 03f78d56
+    initial_ast: 0fdbb9c9861cc17e4dbd87d8c97875eb0808a2e476fe98bf9c2c7f6d1c0f2d13
+    imports_resolved_ast: 65f71955c06a49aeab7bca568f55ff2911e070934376f63ae4a289fbfe0c891a
+    canonicalized_ast: 65f71955c06a49aeab7bca568f55ff2911e070934376f63ae4a289fbfe0c891a
+    type_inferenced_ast: 0af28c6835d1d779dbc4770d1fdcabf16b0aa1cf4a3ae3efc53c77da74427760