--- conflicted
+++ resolved
@@ -42,14 +42,7 @@
             out:
               type: bool
               value: "false"
-<<<<<<< HEAD
-    initial_ast: ac73773bf43e986cd691f85ec07ca16f7ec7ce9a27acc983266a90d6f2fb685f
-    imports_resolved_ast: 0fea30a44bfcc0ea9af46fa8fdf2414ded77aea05d7bb18cacb0f82d3e305d56
-    canonicalized_ast: 42b4b2512d4b0f2935592feeced7fae19cab1cdbc266b045e9cb70048718746b
-    type_inferenced_ast: aaa12031a8cef5bfa5b256c22d698063e018c0c127b07d0203bfc08f27be9b0c
-=======
-    initial_ast: 011c2b433d41cacf774cc73afb7db1a2c39c486d7881aad3eb2ed9db99eb2380
-    imports_resolved_ast: dabc542818457762f193569139c040f6c16c6bbcfdce2728cd8d19b13799cee4
-    canonicalized_ast: 135982312ce256fb38a6f72754350adb1370ebdfa15a1802d5e86f260eaca661
-    type_inferenced_ast: 6e88c8a479d06197e1d8ac4163abcee040702d1ad8c441f7a85d0d49d37b2469
->>>>>>> 9ad0d8d9
+    initial_ast: ba25a3dcf819dc22dd82eac8822e532125a7d8bd8f7e3ab84b7aa704036e69ae
+    imports_resolved_ast: 5bbe991e51de033c73a9ee15f9823b37c3debbee14adc46f57d93da44f1455b8
+    canonicalized_ast: ef4a6740bab4aede1502f33f655f9e5602ac378efb2fd5dd2bb33aed8beb2152
+    type_inferenced_ast: 85338f3d5e4a4cc38d91f025f0708f71eebbb171511ab14809dbddd59ff7f46c