---
namespace: Compile
expectation: Pass
outputs:
  - circuit:
      num_public_variables: 0
      num_private_variables: 5
      num_constraints: 4
      at: 6163d55139f887c6dcf55bfab7bd0751a0e2746be1a0ba82252bebfcc0e16f19
      bt: d64770f5c1b5ff4279dd2b73c60991870714441cf4464797665d50b75b833bd5
      ct: c17a25298ac1162bb67225ee750a3e3c96b3233ac74a1fbe9055e4cc1ed3e909
    ir:
      - "decl f0: <0>"
      - "  store &v1, ((v0), (), (), ())"
      - "  negate &v4, v2"
      - "  negate &v5, v3"
      - "  eq &v6, v4, v5"
      - "  retn v6"
      - ""
    output:
      - input_file: inputs/fields.in
        output:
          registers:
            r:
              type: bool
              value: "true"
<<<<<<< HEAD
    initial_ast: a22246896bf5b7e5b888fb50faa1e7ad06d7502932bc59cd03a4b98b638964b6
    imports_resolved_ast: 94043c0e9da6a8ef3cfffef61b5973e1a24d52ef41e7ee99f2d1e621d5815924
    canonicalized_ast: 94043c0e9da6a8ef3cfffef61b5973e1a24d52ef41e7ee99f2d1e621d5815924
    type_inferenced_ast: 7c0ca5485c7a6668a8dafe86f660e795360d9879ab014622ecc8a806db77db74
=======
    initial_ast: 5c4f471a1aad427a69fd882c654d86c883c7b7d624d7acf502fabb3c1a76da6c
    imports_resolved_ast: aeb53d96b9622a8ef8f03bf1c7df09c4026b44729c8d0767a3e884e329faebfe
    canonicalized_ast: aeb53d96b9622a8ef8f03bf1c7df09c4026b44729c8d0767a3e884e329faebfe
    type_inferenced_ast: e090e43fe73bb5988858a30e1a569a51d8c016cf2209b64e0c8bb50a50d9310e
>>>>>>> 9ad0d8d9
<|MERGE_RESOLUTION|>--- conflicted
+++ resolved
@@ -24,14 +24,7 @@
             r:
               type: bool
               value: "true"
-<<<<<<< HEAD
-    initial_ast: a22246896bf5b7e5b888fb50faa1e7ad06d7502932bc59cd03a4b98b638964b6
-    imports_resolved_ast: 94043c0e9da6a8ef3cfffef61b5973e1a24d52ef41e7ee99f2d1e621d5815924
-    canonicalized_ast: 94043c0e9da6a8ef3cfffef61b5973e1a24d52ef41e7ee99f2d1e621d5815924
-    type_inferenced_ast: 7c0ca5485c7a6668a8dafe86f660e795360d9879ab014622ecc8a806db77db74
-=======
-    initial_ast: 5c4f471a1aad427a69fd882c654d86c883c7b7d624d7acf502fabb3c1a76da6c
-    imports_resolved_ast: aeb53d96b9622a8ef8f03bf1c7df09c4026b44729c8d0767a3e884e329faebfe
-    canonicalized_ast: aeb53d96b9622a8ef8f03bf1c7df09c4026b44729c8d0767a3e884e329faebfe
-    type_inferenced_ast: e090e43fe73bb5988858a30e1a569a51d8c016cf2209b64e0c8bb50a50d9310e
->>>>>>> 9ad0d8d9
+    initial_ast: 1721f97c2d4b88ddcecd5fd4402d659136dc01b843af638cd6abf57aa2cd3454
+    imports_resolved_ast: 076be94c454ff73e0df7d1a1263fccd2ce332ee080eef619f08d0947e59c84ce
+    canonicalized_ast: 076be94c454ff73e0df7d1a1263fccd2ce332ee080eef619f08d0947e59c84ce
+    type_inferenced_ast: c95803ca25f30874a2b00c53e6b1ed54d231d95b83a5a9d1bd3a4d2d100c74fe