---
namespace: Compile
expectation: Pass
outputs:
  - circuit:
      num_public_variables: 0
      num_private_variables: 4
      num_constraints: 4
      at: 35930b675f335a5eb8649282639deb812d4fc8eb67d5bd6aabf6a90705cc5930
      bt: e65be39dde9da372cdeceaf06612c1bf195710c97242861e03f70518b2bb5353
      ct: af5971245b88239b548faf7768aceb6c0a7e16ffd5c8086b4bdb1d2ef2653b08
    ir:
      - "decl f0: <0>"
      - "  store &v1, ((v0), (), (), ())"
      - "  pick &v4, v2, v3, false"
      - "  retn v4"
      - "decl f1: <5>"
      - "  retn [false, false, false, false, false, false, false, false, false, false, false, false, false, false, false, false, false, false, false, false, false, false, false, false, false, false, false, false, false, false, false, false, false, false, false, false, false, false, false, false, false, false, false, false, false, false, false, false, false, false, false, false, false, false, false, false, false, false, false, false, false, false, false, false, false, false, false, false, false, false, false, false, false, false, false, false, false, false, false, false, false, false, false, false, false, false, false, false, false, false, false, false, false, false, false, false, false, false, false, false, false, false, false, false, false, false, false, false, false, false, false, false, false, false, false, false, false, false, false, false, false, false, false, false, false, false, false, false, false, false, false, false, false, false, false, false, false, false, false, false, false, false, false, false, false, false, false, false, false, false, false, false, false, false, false, false, false, false, false, false, false, false, false, false, false, false, false, false, false, false, false, false, false, false, false, false, false, false, false, false, false, false, false, false, false, false, false, false, false, false, false, false, false, false, false, false, false, false, false, false, false, false, false, false, false, false, false, false, false, false, false, false, false, false, false, false, false, false, false, false, false, false, false, false, false, false, false, false, false, false, false, false, false, false, false, false, false, false, false, false, false, false, false, false, false, false, false, false, false, false, false, false, false, false, false, false]"
      - "decl f2: <6>"
      - "  retn aleo1qnr4dkkvkgfqph0vzc3y6z2eu975wnpz2925ntjccd5cfqxtyu8sta57j8"
      - "decl f3: <7>"
      - "  retn [0, 0, 0, 0, 0, 0, 0, 0, 0, 0, 0, 0, 0, 0, 0, 0, 0, 0, 0, 0, 0, 0, 0, 0, 0, 0, 0, 0, 0, 0, 0, 0]"
      - "decl f4: <8>"
      - "  retn aleo1qnr4dkkvkgfqph0vzc3y6z2eu975wnpz2925ntjccd5cfqxtyu8sta57j8"
      - "decl f5: <9>"
      - "  retn [false, false, false, false, false, false, false, false, false, false, false, false, false, false, false, false, false, false, false, false, false, false, false, false, false, false, false, false, false, false, false, false, false, false, false, false, false, false, false, false, false, false, false, false, false, false, false, false, false, false, false, false, false, false, false, false, false, false, false, false, false, false, false, false, false, false, false, false, false, false, false, false, false, false, false, false, false, false, false, false, false, false, false, false, false, false, false, false, false, false, false, false, false, false, false, false, false, false, false, false, false, false, false, false, false, false, false, false, false, false, false, false, false, false, false, false, false, false, false, false, false, false, false, false, false, false, false, false, false, false, false, false, false, false, false, false, false, false, false, false, false, false, false, false, false, false, false, false, false, false, false, false, false, false, false, false, false, false, false, false, false, false, false, false, false, false, false, false, false, false, false, false, false, false, false, false, false, false, false, false, false, false, false, false, false, false, false, false, false, false, false, false, false, false, false, false, false, false, false, false, false, false, false, false, false, false, false, false, false, false, false, false, false, false, false, false, false, false, false, false, false, false, false, false, false, false, false, false, false, false, false, false, false, false, false, false, false, false, false, false, false, false, false, false, false, false, false, false, false, false, false, false, false, false, false, false]"
      - "decl f6: <10>"
      - "  retn aleo1qnr4dkkvkgfqph0vzc3y6z2eu975wnpz2925ntjccd5cfqxtyu8sta57j8"
      - "decl f7: <11>"
      - "  retn [0, 0, 0, 0, 0, 0, 0, 0, 0, 0, 0, 0, 0, 0, 0, 0, 0, 0, 0, 0, 0, 0, 0, 0, 0, 0, 0, 0, 0, 0, 0, 0]"
      - "decl f8: <12>"
      - "  retn aleo1qnr4dkkvkgfqph0vzc3y6z2eu975wnpz2925ntjccd5cfqxtyu8sta57j8"
      - "decl f9: <13>"
      - "  retn 0"
      - "decl f10: <14>"
      - "  retn [false]"
      - "decl f11: <15>"
      - "  retn false"
      - "decl f12: <16>"
      - "  retn [0]"
      - "decl f13: <17>"
      - "  retn false"
      - "decl f14: <18>"
      - "  retn [false]"
      - "decl f15: <19>"
      - "  retn false"
      - "decl f16: <20>"
      - "  retn [0]"
      - "decl f17: <21>"
      - "  retn false"
      - "decl f18: <22>"
      - "  retn [false, false, false, false, false, false, false, false, false, false, false, false, false, false, false, false, false, false, false, false, false, false, false, false, false, false, false, false, false, false, false, false, false, false, false, false, false, false, false, false, false, false, false, false, false, false, false, false, false, false, false, false, false, false, false, false, false, false, false, false, false, false, false, false, false, false, false, false, false, false, false, false, false, false, false, false, false, false, false, false, false, false, false, false, false, false, false, false, false, false, false, false, false, false, false, false, false, false, false, false, false, false, false, false, false, false, false, false, false, false, false, false, false, false, false, false, false, false, false, false, false, false, false, false, false, false, false, false, false, false, false, false, false, false, false, false, false, false, false, false, false, false, false, false, false, false, false, false, false, false, false, false, false, false, false, false, false, false, false, false, false, false, false, false, false, false, false, false, false, false, false, false, false, false, false, false, false, false, false, false, false, false, false, false, false, false, false, false, false, false, false, false, false, false, false, false, false, false, false, false, false, false, false, false, false, false, false, false, false, false, false, false, false, false, false, false, false, false, false, false, false, false, false, false, false, false, false, false, false, false, false, false, false, false, false, false, false, false, false, false, false, false, false, false, false, false, false, false, false, false, false, false, false]"
      - "decl f19: <23>"
      - "  retn 'a'"
      - "decl f20: <24>"
      - "  retn [0, 0, 0, 0, 0, 0, 0, 0, 0, 0, 0, 0, 0, 0, 0, 0, 0, 0, 0, 0, 0, 0, 0, 0, 0, 0, 0, 0, 0, 0, 0, 0]"
      - "decl f21: <25>"
      - "  retn 'a'"
      - "decl f22: <26>"
      - "  retn [false, false, false, false, false, false, false, false, false, false, false, false, false, false, false, false, false, false, false, false, false, false, false, false, false, false, false, false, false, false, false, false, false, false, false, false, false, false, false, false, false, false, false, false, false, false, false, false, false, false, false, false, false, false, false, false, false, false, false, false, false, false, false, false, false, false, false, false, false, false, false, false, false, false, false, false, false, false, false, false, false, false, false, false, false, false, false, false, false, false, false, false, false, false, false, false, false, false, false, false, false, false, false, false, false, false, false, false, false, false, false, false, false, false, false, false, false, false, false, false, false, false, false, false, false, false, false, false, false, false, false, false, false, false, false, false, false, false, false, false, false, false, false, false, false, false, false, false, false, false, false, false, false, false, false, false, false, false, false, false, false, false, false, false, false, false, false, false, false, false, false, false, false, false, false, false, false, false, false, false, false, false, false, false, false, false, false, false, false, false, false, false, false, false, false, false, false, false, false, false, false, false, false, false, false, false, false, false, false, false, false, false, false, false, false, false, false, false, false, false, false, false, false, false, false, false, false, false, false, false, false, false, false, false, false, false, false, false, false, false, false, false, false, false, false, false, false, false, false, false, false, false, false]"
      - "decl f23: <27>"
      - "  retn 'a'"
      - "decl f24: <28>"
      - "  retn [0, 0, 0, 0, 0, 0, 0, 0, 0, 0, 0, 0, 0, 0, 0, 0, 0, 0, 0, 0, 0, 0, 0, 0, 0, 0, 0, 0, 0, 0, 0, 0]"
      - "decl f25: <29>"
      - "  retn 'a'"
      - "decl f26: <30>"
      - "  retn [false, false, false, false, false, false, false, false, false, false, false, false, false, false, false, false, false, false, false, false, false, false, false, false, false, false, false, false, false, false, false, false, false, false, false, false, false, false, false, false, false, false, false, false, false, false, false, false, false, false, false, false, false, false, false, false, false, false, false, false, false, false, false, false, false, false, false, false, false, false, false, false, false, false, false, false, false, false, false, false, false, false, false, false, false, false, false, false, false, false, false, false, false, false, false, false, false, false, false, false, false, false, false, false, false, false, false, false, false, false, false, false, false, false, false, false, false, false, false, false, false, false, false, false, false, false, false, false, false, false, false, false, false, false, false, false, false, false, false, false, false, false, false, false, false, false, false, false, false, false, false, false, false, false, false, false, false, false, false, false, false, false, false, false, false, false, false, false, false, false, false, false, false, false, false, false, false, false, false, false, false, false, false, false, false, false, false, false, false, false, false, false, false, false, false, false, false, false, false, false, false, false, false, false, false, false, false, false, false, false, false, false, false, false, false, false, false, false, false, false, false, false, false, false, false, false, false, false, false, false, false, false, false, false, false, false, false, false, false, false, false, false, false, false, false, false, false, false, false, false, false, false, false]"
      - "decl f27: <31>"
      - "  retn []"
      - "decl f28: <32>"
      - "  retn [0, 0, 0, 0, 0, 0, 0, 0, 0, 0, 0, 0, 0, 0, 0, 0, 0, 0, 0, 0, 0, 0, 0, 0, 0, 0, 0, 0, 0, 0, 0, 0]"
      - "decl f29: <33>"
      - "  retn []"
      - "decl f30: <34>"
      - "  retn [false, false, false, false, false, false, false, false, false, false, false, false, false, false, false, false, false, false, false, false, false, false, false, false, false, false, false, false, false, false, false, false, false, false, false, false, false, false, false, false, false, false, false, false, false, false, false, false, false, false, false, false, false, false, false, false, false, false, false, false, false, false, false, false, false, false, false, false, false, false, false, false, false, false, false, false, false, false, false, false, false, false, false, false, false, false, false, false, false, false, false, false, false, false, false, false, false, false, false, false, false, false, false, false, false, false, false, false, false, false, false, false, false, false, false, false, false, false, false, false, false, false, false, false, false, false, false, false, false, false, false, false, false, false, false, false, false, false, false, false, false, false, false, false, false, false, false, false, false, false, false, false, false, false, false, false, false, false, false, false, false, false, false, false, false, false, false, false, false, false, false, false, false, false, false, false, false, false, false, false, false, false, false, false, false, false, false, false, false, false, false, false, false, false, false, false, false, false, false, false, false, false, false, false, false, false, false, false, false, false, false, false, false, false, false, false, false, false, false, false, false, false, false, false, false, false, false, false, false, false, false, false, false, false, false, false, false, false, false, false, false, false, false, false, false, false, false, false, false, false, false, false, false]"
      - "decl f31: <35>"
      - "  retn []"
      - "decl f32: <36>"
      - "  retn [0, 0, 0, 0, 0, 0, 0, 0, 0, 0, 0, 0, 0, 0, 0, 0, 0, 0, 0, 0, 0, 0, 0, 0, 0, 0, 0, 0, 0, 0, 0, 0]"
      - "decl f33: <37>"
      - "  retn []"
      - "decl f34: <38>"
      - "  retn [false, false, false, false, false, false, false, false, false, false, false, false, false, false, false, false, false, false, false, false, false, false, false, false, false, false, false, false, false, false, false, false, false, false, false, false, false, false, false, false, false, false, false, false, false, false, false, false, false, false, false, false, false, false, false, false, false, false, false, false, false, false, false, false, false, false, false, false, false, false, false, false, false, false, false, false, false, false, false, false, false, false, false, false, false, false, false, false, false, false, false, false, false, false, false, false, false, false, false, false, false, false, false, false, false, false, false, false, false, false, false, false, false, false, false, false, false, false, false, false, false, false, false, false, false, false, false, false, false, false, false, false, false, false, false, false, false, false, false, false, false, false, false, false, false, false, false, false, false, false, false, false, false, false, false, false, false, false, false, false, false, false, false, false, false, false, false, false, false, false, false, false, false, false, false, false, false, false, false, false, false, false, false, false, false, false, false, false, false, false, false, false, false, false, false, false, false, false, false, false, false, false, false, false, false, false, false, false, false, false, false, false, false, false, false, false, false, false, false, false, false, false, false, false, false, false, false, false, false, false, false, false, false, false, false, false, false, false, false, false, false, false, false, false, false, false, false, false, false, false, false, false, false, false, false, false, false, false, false, false, false, false, false, false, false, false, false, false, false, false, false, false, false, false, false, false, false, false, false, false, false, false, false, false, false, false, false, false, false, false, false, false, false, false, false, false, false, false, false, false, false, false, false, false, false, false, false, false, false, false, false, false, false, false, false, false, false, false, false, false, false, false, false, false, false, false, false, false, false, false, false, false, false, false, false, false, false, false, false, false, false, false, false, false, false, false, false, false, false, false, false, false, false, false, false, false, false, false, false, false, false, false, false, false, false, false, false, false, false, false, false, false, false, false, false, false, false, false, false, false, false, false, false, false, false, false, false, false, false, false, false, false, false, false, false, false, false, false, false, false, false, false, false, false, false, false, false, false, false, false, false, false, false, false, false, false, false, false, false, false, false, false, false, false, false, false, false, false, false, false, false, false, false, false, false, false, false, false, false, false, false, false, false, false, false, false, false, false, false, false, false, false, false, false, false, false, false, false, false, false, false, false, false, false, false, false, false, false, false, false, false, false, false, false, false, false, false, false, false, false, false, false, false, false, false, false, false, false, false, false, false, false, false, false, false, false, false, false, false, false, false, false, false, false, false, false]"
      - "decl f35: <39>"
      - "  retn []group"
      - "decl f36: <40>"
      - "  retn [0, 0, 0, 0, 0, 0, 0, 0, 0, 0, 0, 0, 0, 0, 0, 0, 0, 0, 0, 0, 0, 0, 0, 0, 0, 0, 0, 0, 0, 0, 0, 0, 0, 0, 0, 0, 0, 0, 0, 0, 0, 0, 0, 0, 0, 0, 0, 0, 0, 0, 0, 0, 0, 0, 0, 0, 0, 0, 0, 0, 0, 0, 0, 0]"
      - "decl f37: <41>"
      - "  retn []group"
      - "decl f38: <42>"
      - "  retn [false, false, false, false, false, false, false, false, false, false, false, false, false, false, false, false, false, false, false, false, false, false, false, false, false, false, false, false, false, false, false, false, false, false, false, false, false, false, false, false, false, false, false, false, false, false, false, false, false, false, false, false, false, false, false, false, false, false, false, false, false, false, false, false, false, false, false, false, false, false, false, false, false, false, false, false, false, false, false, false, false, false, false, false, false, false, false, false, false, false, false, false, false, false, false, false, false, false, false, false, false, false, false, false, false, false, false, false, false, false, false, false, false, false, false, false, false, false, false, false, false, false, false, false, false, false, false, false, false, false, false, false, false, false, false, false, false, false, false, false, false, false, false, false, false, false, false, false, false, false, false, false, false, false, false, false, false, false, false, false, false, false, false, false, false, false, false, false, false, false, false, false, false, false, false, false, false, false, false, false, false, false, false, false, false, false, false, false, false, false, false, false, false, false, false, false, false, false, false, false, false, false, false, false, false, false, false, false, false, false, false, false, false, false, false, false, false, false, false, false, false, false, false, false, false, false, false, false, false, false, false, false, false, false, false, false, false, false, false, false, false, false, false, false, false, false, false, false, false, false, false, false, false, false, false, false, false, false, false, false, false, false, false, false, false, false, false, false, false, false, false, false, false, false, false, false, false, false, false, false, false, false, false, false, false, false, false, false, false, false, false, false, false, false, false, false, false, false, false, false, false, false, false, false, false, false, false, false, false, false, false, false, false, false, false, false, false, false, false, false, false, false, false, false, false, false, false, false, false, false, false, false, false, false, false, false, false, false, false, false, false, false, false, false, false, false, false, false, false, false, false, false, false, false, false, false, false, false, false, false, false, false, false, false, false, false, false, false, false, false, false, false, false, false, false, false, false, false, false, false, false, false, false, false, false, false, false, false, false, false, false, false, false, false, false, false, false, false, false, false, false, false, false, false, false, false, false, false, false, false, false, false, false, false, false, false, false, false, false, false, false, false, false, false, false, false, false, false, false, false, false, false, false, false, false, false, false, false, false, false, false, false, false, false, false, false, false, false, false, false, false, false, false, false, false, false, false, false, false, false, false, false, false, false, false, false, false, false, false, false, false, false, false, false, false, false, false, false, false, false, false, false, false, false, false, false, false, false, false, false, false, false, false, false, false, false, false, false, false, false, false, false, false, false, false, false]"
      - "decl f39: <43>"
      - "  retn []group"
      - "decl f40: <44>"
      - "  retn [0, 0, 0, 0, 0, 0, 0, 0, 0, 0, 0, 0, 0, 0, 0, 0, 0, 0, 0, 0, 0, 0, 0, 0, 0, 0, 0, 0, 0, 0, 0, 0, 0, 0, 0, 0, 0, 0, 0, 0, 0, 0, 0, 0, 0, 0, 0, 0, 0, 0, 0, 0, 0, 0, 0, 0, 0, 0, 0, 0, 0, 0, 0, 0]"
      - "decl f41: <45>"
      - "  retn []group"
      - "decl f42: <46>"
      - "  retn [false, false, false, false, false, false, false, false]"
      - "decl f43: <47>"
      - "  retn 0"
      - "decl f44: <48>"
      - "  retn [0]"
      - "decl f45: <49>"
      - "  retn 0"
      - "decl f46: <50>"
      - "  retn [false, false, false, false, false, false, false, false]"
      - "decl f47: <51>"
      - "  retn 0"
      - "decl f48: <52>"
      - "  retn [0]"
      - "decl f49: <53>"
      - "  retn 0"
      - "decl f50: <54>"
      - "  retn [false, false, false, false, false, false, false, false, false, false, false, false, false, false, false, false]"
      - "decl f51: <55>"
      - "  retn 0"
      - "decl f52: <56>"
      - "  retn [0, 0]"
      - "decl f53: <57>"
      - "  retn 0"
      - "decl f54: <58>"
      - "  retn [false, false, false, false, false, false, false, false, false, false, false, false, false, false, false, false]"
      - "decl f55: <59>"
      - "  retn 0"
      - "decl f56: <60>"
      - "  retn [0, 0]"
      - "decl f57: <61>"
      - "  retn 0"
      - "decl f58: <62>"
      - "  retn [false, false, false, false, false, false, false, false, false, false, false, false, false, false, false, false, false, false, false, false, false, false, false, false, false, false, false, false, false, false, false, false]"
      - "decl f59: <63>"
      - "  retn 0"
      - "decl f60: <64>"
      - "  retn [0, 0, 0, 0]"
      - "decl f61: <65>"
      - "  retn 0"
      - "decl f62: <66>"
      - "  retn [false, false, false, false, false, false, false, false, false, false, false, false, false, false, false, false, false, false, false, false, false, false, false, false, false, false, false, false, false, false, false, false]"
      - "decl f63: <67>"
      - "  retn 0"
      - "decl f64: <68>"
      - "  retn [0, 0, 0, 0]"
      - "decl f65: <69>"
      - "  retn 0"
      - "decl f66: <70>"
      - "  retn [false, false, false, false, false, false, false, false, false, false, false, false, false, false, false, false, false, false, false, false, false, false, false, false, false, false, false, false, false, false, false, false, false, false, false, false, false, false, false, false, false, false, false, false, false, false, false, false, false, false, false, false, false, false, false, false, false, false, false, false, false, false, false, false]"
      - "decl f67: <71>"
      - "  retn 0"
      - "decl f68: <72>"
      - "  retn [0, 0, 0, 0, 0, 0, 0, 0]"
      - "decl f69: <73>"
      - "  retn 0"
      - "decl f70: <74>"
      - "  retn [false, false, false, false, false, false, false, false, false, false, false, false, false, false, false, false, false, false, false, false, false, false, false, false, false, false, false, false, false, false, false, false, false, false, false, false, false, false, false, false, false, false, false, false, false, false, false, false, false, false, false, false, false, false, false, false, false, false, false, false, false, false, false, false]"
      - "decl f71: <75>"
      - "  retn 0"
      - "decl f72: <76>"
      - "  retn [0, 0, 0, 0, 0, 0, 0, 0]"
      - "decl f73: <77>"
      - "  retn 0"
      - "decl f74: <78>"
      - "  retn [false, false, false, false, false, false, false, false, false, false, false, false, false, false, false, false, false, false, false, false, false, false, false, false, false, false, false, false, false, false, false, false, false, false, false, false, false, false, false, false, false, false, false, false, false, false, false, false, false, false, false, false, false, false, false, false, false, false, false, false, false, false, false, false, false, false, false, false, false, false, false, false, false, false, false, false, false, false, false, false, false, false, false, false, false, false, false, false, false, false, false, false, false, false, false, false, false, false, false, false, false, false, false, false, false, false, false, false, false, false, false, false, false, false, false, false, false, false, false, false, false, false, false, false, false, false, false, false]"
      - "decl f75: <79>"
      - "  retn 0"
      - "decl f76: <80>"
      - "  retn [0, 0, 0, 0, 0, 0, 0, 0, 0, 0, 0, 0, 0, 0, 0, 0]"
      - "decl f77: <81>"
      - "  retn 0"
      - "decl f78: <82>"
      - "  retn [false, false, false, false, false, false, false, false, false, false, false, false, false, false, false, false, false, false, false, false, false, false, false, false, false, false, false, false, false, false, false, false, false, false, false, false, false, false, false, false, false, false, false, false, false, false, false, false, false, false, false, false, false, false, false, false, false, false, false, false, false, false, false, false, false, false, false, false, false, false, false, false, false, false, false, false, false, false, false, false, false, false, false, false, false, false, false, false, false, false, false, false, false, false, false, false, false, false, false, false, false, false, false, false, false, false, false, false, false, false, false, false, false, false, false, false, false, false, false, false, false, false, false, false, false, false, false, false]"
      - "decl f79: <83>"
      - "  retn 0"
      - "decl f80: <84>"
      - "  retn [0, 0, 0, 0, 0, 0, 0, 0, 0, 0, 0, 0, 0, 0, 0, 0]"
      - "decl f81: <85>"
      - "  retn 0"
      - "decl f82: <86>"
      - "  retn [false, false, false, false, false, false, false, false]"
      - "decl f83: <87>"
      - "  retn 0"
      - "decl f84: <88>"
      - "  retn [0]"
      - "decl f85: <89>"
      - "  retn 0"
      - "decl f86: <90>"
      - "  retn [false, false, false, false, false, false, false, false]"
      - "decl f87: <91>"
      - "  retn 0"
      - "decl f88: <92>"
      - "  retn [0]"
      - "decl f89: <93>"
      - "  retn 0"
      - "decl f90: <94>"
      - "  retn [false, false, false, false, false, false, false, false, false, false, false, false, false, false, false, false]"
      - "decl f91: <95>"
      - "  retn 0"
      - "decl f92: <96>"
      - "  retn [0, 0]"
      - "decl f93: <97>"
      - "  retn 0"
      - "decl f94: <98>"
      - "  retn [false, false, false, false, false, false, false, false, false, false, false, false, false, false, false, false]"
      - "decl f95: <99>"
      - "  retn 0"
      - "decl f96: <100>"
      - "  retn [0, 0]"
      - "decl f97: <101>"
      - "  retn 0"
      - "decl f98: <102>"
      - "  retn [false, false, false, false, false, false, false, false, false, false, false, false, false, false, false, false, false, false, false, false, false, false, false, false, false, false, false, false, false, false, false, false]"
      - "decl f99: <103>"
      - "  retn 0"
      - "decl f100: <104>"
      - "  retn [0, 0, 0, 0]"
      - "decl f101: <105>"
      - "  retn 0"
      - "decl f102: <106>"
      - "  retn [false, false, false, false, false, false, false, false, false, false, false, false, false, false, false, false, false, false, false, false, false, false, false, false, false, false, false, false, false, false, false, false]"
      - "decl f103: <107>"
      - "  retn 0"
      - "decl f104: <108>"
      - "  retn [0, 0, 0, 0]"
      - "decl f105: <109>"
      - "  retn 0"
      - "decl f106: <110>"
      - "  retn [false, false, false, false, false, false, false, false, false, false, false, false, false, false, false, false, false, false, false, false, false, false, false, false, false, false, false, false, false, false, false, false, false, false, false, false, false, false, false, false, false, false, false, false, false, false, false, false, false, false, false, false, false, false, false, false, false, false, false, false, false, false, false, false]"
      - "decl f107: <111>"
      - "  retn 0"
      - "decl f108: <112>"
      - "  retn [0, 0, 0, 0, 0, 0, 0, 0]"
      - "decl f109: <113>"
      - "  retn 0"
      - "decl f110: <114>"
      - "  retn [false, false, false, false, false, false, false, false, false, false, false, false, false, false, false, false, false, false, false, false, false, false, false, false, false, false, false, false, false, false, false, false, false, false, false, false, false, false, false, false, false, false, false, false, false, false, false, false, false, false, false, false, false, false, false, false, false, false, false, false, false, false, false, false]"
      - "decl f111: <115>"
      - "  retn 0"
      - "decl f112: <116>"
      - "  retn [0, 0, 0, 0, 0, 0, 0, 0]"
      - "decl f113: <117>"
      - "  retn 0"
      - "decl f114: <118>"
      - "  retn [false, false, false, false, false, false, false, false, false, false, false, false, false, false, false, false, false, false, false, false, false, false, false, false, false, false, false, false, false, false, false, false, false, false, false, false, false, false, false, false, false, false, false, false, false, false, false, false, false, false, false, false, false, false, false, false, false, false, false, false, false, false, false, false, false, false, false, false, false, false, false, false, false, false, false, false, false, false, false, false, false, false, false, false, false, false, false, false, false, false, false, false, false, false, false, false, false, false, false, false, false, false, false, false, false, false, false, false, false, false, false, false, false, false, false, false, false, false, false, false, false, false, false, false, false, false, false, false]"
      - "decl f115: <119>"
      - "  retn 0"
      - "decl f116: <120>"
      - "  retn [0, 0, 0, 0, 0, 0, 0, 0, 0, 0, 0, 0, 0, 0, 0, 0]"
      - "decl f117: <121>"
      - "  retn 0"
      - "decl f118: <122>"
      - "  retn [false, false, false, false, false, false, false, false, false, false, false, false, false, false, false, false, false, false, false, false, false, false, false, false, false, false, false, false, false, false, false, false, false, false, false, false, false, false, false, false, false, false, false, false, false, false, false, false, false, false, false, false, false, false, false, false, false, false, false, false, false, false, false, false, false, false, false, false, false, false, false, false, false, false, false, false, false, false, false, false, false, false, false, false, false, false, false, false, false, false, false, false, false, false, false, false, false, false, false, false, false, false, false, false, false, false, false, false, false, false, false, false, false, false, false, false, false, false, false, false, false, false, false, false, false, false, false, false]"
      - "decl f119: <123>"
      - "  retn 0"
      - "decl f120: <124>"
      - "  retn [0, 0, 0, 0, 0, 0, 0, 0, 0, 0, 0, 0, 0, 0, 0, 0]"
      - "decl f121: <125>"
      - "  retn 0"
      - ""
    output:
      - input_file: input/false_false.in
        output:
          registers:
            x:
              type: bool
              value: "false"
      - input_file: input/false_true.in
        output:
          registers:
            x:
              type: bool
              value: "false"
      - input_file: input/true_false.in
        output:
          registers:
            x:
              type: bool
              value: "false"
      - input_file: input/true_true.in
        output:
          registers:
            x:
              type: bool
              value: "true"
<<<<<<< HEAD
    initial_ast: 50a235ea027d93dc501dca140d1506a72943315ecd48b85c49303aa3a675b6a6
    imports_resolved_ast: 092aa26e53477d1d3c71c9c99815f2e19d4908cbbcd6e003b3b3ae3673b2cf55
    canonicalized_ast: 092aa26e53477d1d3c71c9c99815f2e19d4908cbbcd6e003b3b3ae3673b2cf55
    type_inferenced_ast: 2165694c62eb4942a46373839a8561c744c359829accdc9dc71ceed690ff7d5a
=======
    initial_ast: 9c3b65d68162f1b25d8492442996fc0e453d0e50bd0647ef9f3505395305ac68
    imports_resolved_ast: 84ea9ab10feb026c0db6321bb25e36236a820df5cfd8b0392c49af1e59b88999
    canonicalized_ast: 84ea9ab10feb026c0db6321bb25e36236a820df5cfd8b0392c49af1e59b88999
    type_inferenced_ast: 05ccaafc40b4e47d3cfc62f2ab1ab9ecb733c2da39e2e17529ae7116989ca557
>>>>>>> 03f78d56
<|MERGE_RESOLUTION|>--- conflicted
+++ resolved
@@ -282,14 +282,7 @@
             x:
               type: bool
               value: "true"
-<<<<<<< HEAD
-    initial_ast: 50a235ea027d93dc501dca140d1506a72943315ecd48b85c49303aa3a675b6a6
-    imports_resolved_ast: 092aa26e53477d1d3c71c9c99815f2e19d4908cbbcd6e003b3b3ae3673b2cf55
-    canonicalized_ast: 092aa26e53477d1d3c71c9c99815f2e19d4908cbbcd6e003b3b3ae3673b2cf55
-    type_inferenced_ast: 2165694c62eb4942a46373839a8561c744c359829accdc9dc71ceed690ff7d5a
-=======
-    initial_ast: 9c3b65d68162f1b25d8492442996fc0e453d0e50bd0647ef9f3505395305ac68
-    imports_resolved_ast: 84ea9ab10feb026c0db6321bb25e36236a820df5cfd8b0392c49af1e59b88999
-    canonicalized_ast: 84ea9ab10feb026c0db6321bb25e36236a820df5cfd8b0392c49af1e59b88999
-    type_inferenced_ast: 05ccaafc40b4e47d3cfc62f2ab1ab9ecb733c2da39e2e17529ae7116989ca557
->>>>>>> 03f78d56
+    initial_ast: 186ccfff2a35dcb08dfa11cd70dc3357cc6095e95ac7bbf508426f813c3dccfb
+    imports_resolved_ast: 9ad8348e320a35a13be9a9d69618afa2d6bd8a258479811133596f29402f450d
+    canonicalized_ast: 9ad8348e320a35a13be9a9d69618afa2d6bd8a258479811133596f29402f450d
+    type_inferenced_ast: ee8f74ff6280cf5b6fd136449bd2d40f0790f0dc1cc237de8b4671dc5adc07fd