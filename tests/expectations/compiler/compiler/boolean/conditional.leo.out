--- conflicted
+++ resolved
@@ -4,17 +4,11 @@
 outputs:
   - circuit:
       num_public_variables: 0
-      num_private_variables: 4
-      num_constraints: 4
-      at: 35930b675f335a5eb8649282639deb812d4fc8eb67d5bd6aabf6a90705cc5930
-      bt: e65be39dde9da372cdeceaf06612c1bf195710c97242861e03f70518b2bb5353
-      ct: af5971245b88239b548faf7768aceb6c0a7e16ffd5c8086b4bdb1d2ef2653b08
-    ir:
-      - "decl f0: <0>"
-      - "  store &v1, ((v0), (), (), ())"
-      - "  pick &v4, v2, v3, false"
-      - "  retn v4"
-      - ""
+      num_private_variables: 3
+      num_constraints: 3
+      at: bbd0722c65502a4b903833f9ff9e614e877f9b5c58c670593e2aa290d0457b2f
+      bt: 49e8fa1fd3f85b0f486c49f194e4fff3da5e8039685fca1f3327389cbe9fc180
+      ct: ae5c1ab4ec8811a2ec2efb38b91ab4a8b6fb80bd914b31f9a70559531aeb6a46
     output:
       - input_file: input/false_false.in
         output:
@@ -40,14 +34,7 @@
             x:
               type: bool
               value: "true"
-<<<<<<< HEAD
-    initial_ast: c8f4613019d36ce73f39e31799584352abaaa48c03241332fa128ed5433a29d5
-    imports_resolved_ast: c8f4613019d36ce73f39e31799584352abaaa48c03241332fa128ed5433a29d5
-    canonicalized_ast: c8f4613019d36ce73f39e31799584352abaaa48c03241332fa128ed5433a29d5
-    type_inferenced_ast: 124a6118214929e5c8cd3688d24470951ea63e9342ec5606f9e426bc1f7792a4
-=======
     initial_ast: 5316ba00882aa3f9b538d349ed7141c4ee7c77ec01f6af9911b2652b6cd3e659
     imports_resolved_ast: 96c21aa198ea648d52822abba76f43248dc5701232c0331bdc88b4e7596f894e
     canonicalized_ast: 96c21aa198ea648d52822abba76f43248dc5701232c0331bdc88b4e7596f894e
-    type_inferenced_ast: 9869ac26b6eaa9d2f97d910b061dce142d7ca6a51f3defd813987f0138fb5fc1
->>>>>>> 0e96bf8d
+    type_inferenced_ast: 9869ac26b6eaa9d2f97d910b061dce142d7ca6a51f3defd813987f0138fb5fc1