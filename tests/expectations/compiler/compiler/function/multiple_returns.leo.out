---
namespace: Compile
expectation: Pass
outputs:
  - circuit:
      num_public_variables: 0
      num_private_variables: 3
      num_constraints: 3
      at: 74affd242c169638ba2ba913cd2fa5d4070eef1055c7d8ac57dfb6d449d8fb14
      bt: fa4399093f64457849c38de4cad4cab3e1d90743e8be07d1b156b6088c5851ec
      ct: 5ae1625b488b3935122d8dd627fe575b388a5aa360378fa4407aad08baaed1e2
    ir:
      - "decl f0: <0>"
      - "  store &v2, ((v0, v1), (), (), ())"
      - "  call &v4, f1"
      - "  tget &v5, v4, 0"
      - "  tget &v6, v4, 1"
      - "  eq &v7, v5, true"
      - "  eq &v8, v6, false"
      - "  and &v9, v7, v8"
      - "  eq &v10, v3, true"
      - "  and &v11, v9, v10"
      - "  retn v11"
      - "decl f1: <12>"
      - "  retn (true, false)"
      - ""
    output:
      - input_file: input/dummy.in
        output:
          registers:
            r0:
              type: bool
              value: "true"
<<<<<<< HEAD
    initial_ast: e875e81289825802a71ec0058299d9ccdb1aae74a9bc038e65b0469bd9a62b32
    imports_resolved_ast: ca1e915f5bba1da95d56839b66853474a7d397faa32516d5460d35010bb21202
    canonicalized_ast: ca1e915f5bba1da95d56839b66853474a7d397faa32516d5460d35010bb21202
    type_inferenced_ast: 552bd8e8670e80bb082f48e65fd0d0ea9c90016c045d35e35e8950b260a9c21e
=======
    initial_ast: 4e182138f6bc313e295453cfe8dd8be7cf6ad0638b621f3a33aa19399f35f60e
    imports_resolved_ast: 52f4c7f58c234f13f3d7b6765ad055c36f3a4a7ee052b1b25bbf3b8e411812c5
    canonicalized_ast: 52f4c7f58c234f13f3d7b6765ad055c36f3a4a7ee052b1b25bbf3b8e411812c5
    type_inferenced_ast: 0334ca6b32c0c6b6ff6427351ad08e5d48bd3dea0be755e7a6e560dedd7b307c
>>>>>>> 9ad0d8d9
<|MERGE_RESOLUTION|>--- conflicted
+++ resolved
@@ -31,14 +31,7 @@
             r0:
               type: bool
               value: "true"
-<<<<<<< HEAD
-    initial_ast: e875e81289825802a71ec0058299d9ccdb1aae74a9bc038e65b0469bd9a62b32
-    imports_resolved_ast: ca1e915f5bba1da95d56839b66853474a7d397faa32516d5460d35010bb21202
-    canonicalized_ast: ca1e915f5bba1da95d56839b66853474a7d397faa32516d5460d35010bb21202
-    type_inferenced_ast: 552bd8e8670e80bb082f48e65fd0d0ea9c90016c045d35e35e8950b260a9c21e
-=======
-    initial_ast: 4e182138f6bc313e295453cfe8dd8be7cf6ad0638b621f3a33aa19399f35f60e
-    imports_resolved_ast: 52f4c7f58c234f13f3d7b6765ad055c36f3a4a7ee052b1b25bbf3b8e411812c5
-    canonicalized_ast: 52f4c7f58c234f13f3d7b6765ad055c36f3a4a7ee052b1b25bbf3b8e411812c5
-    type_inferenced_ast: 0334ca6b32c0c6b6ff6427351ad08e5d48bd3dea0be755e7a6e560dedd7b307c
->>>>>>> 9ad0d8d9
+    initial_ast: e344e7eac7742131700d92cc7b58e82d336cf26c55de9d46f54656252ceeef7e
+    imports_resolved_ast: 7ec92a691aa6cfca34291315314fd2423e11c4ff5674b902b8566eed480047bc
+    canonicalized_ast: 7ec92a691aa6cfca34291315314fd2423e11c4ff5674b902b8566eed480047bc
+    type_inferenced_ast: 4b80183d5205c7a4991dd33f27cfe811c95849f46d9e0be1631ec5100198cfe3