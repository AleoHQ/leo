---
namespace: Compile
expectation: Pass
outputs:
  - circuit:
      num_public_variables: 0
      num_private_variables: 3
      num_constraints: 3
      at: 74affd242c169638ba2ba913cd2fa5d4070eef1055c7d8ac57dfb6d449d8fb14
      bt: fa4399093f64457849c38de4cad4cab3e1d90743e8be07d1b156b6088c5851ec
      ct: 5ae1625b488b3935122d8dd627fe575b388a5aa360378fa4407aad08baaed1e2
    ir:
      - "decl f0: <0>"
      - "  store &v2, ((v0, v1), (), (), ())"
      - "  call &v4, f1"
      - "  tget &v5, v4, 0"
      - "  tget &v6, v4, 1"
      - "  eq &v7, v5, true"
      - "  eq &v8, v6, false"
      - "  and &v9, v7, v8"
      - "  eq &v10, v3, true"
      - "  and &v11, v9, v10"
      - "  retn v11"
      - "decl f1: <12>"
      - "  retn (true, false)"
      - "decl f2: <12>"
      - "  retn [false, false, false, false, false, false, false, false, false, false, false, false, false, false, false, false, false, false, false, false, false, false, false, false, false, false, false, false, false, false, false, false, false, false, false, false, false, false, false, false, false, false, false, false, false, false, false, false, false, false, false, false, false, false, false, false, false, false, false, false, false, false, false, false, false, false, false, false, false, false, false, false, false, false, false, false, false, false, false, false, false, false, false, false, false, false, false, false, false, false, false, false, false, false, false, false, false, false, false, false, false, false, false, false, false, false, false, false, false, false, false, false, false, false, false, false, false, false, false, false, false, false, false, false, false, false, false, false, false, false, false, false, false, false, false, false, false, false, false, false, false, false, false, false, false, false, false, false, false, false, false, false, false, false, false, false, false, false, false, false, false, false, false, false, false, false, false, false, false, false, false, false, false, false, false, false, false, false, false, false, false, false, false, false, false, false, false, false, false, false, false, false, false, false, false, false, false, false, false, false, false, false, false, false, false, false, false, false, false, false, false, false, false, false, false, false, false, false, false, false, false, false, false, false, false, false, false, false, false, false, false, false, false, false, false, false, false, false, false, false, false, false, false, false, false, false, false, false, false, false, false, false, false, false, false, false]"
      - "decl f3: <13>"
      - "  retn aleo1qnr4dkkvkgfqph0vzc3y6z2eu975wnpz2925ntjccd5cfqxtyu8sta57j8"
      - "decl f4: <14>"
      - "  retn [0, 0, 0, 0, 0, 0, 0, 0, 0, 0, 0, 0, 0, 0, 0, 0, 0, 0, 0, 0, 0, 0, 0, 0, 0, 0, 0, 0, 0, 0, 0, 0]"
      - "decl f5: <15>"
      - "  retn aleo1qnr4dkkvkgfqph0vzc3y6z2eu975wnpz2925ntjccd5cfqxtyu8sta57j8"
      - "decl f6: <16>"
      - "  retn [false, false, false, false, false, false, false, false, false, false, false, false, false, false, false, false, false, false, false, false, false, false, false, false, false, false, false, false, false, false, false, false, false, false, false, false, false, false, false, false, false, false, false, false, false, false, false, false, false, false, false, false, false, false, false, false, false, false, false, false, false, false, false, false, false, false, false, false, false, false, false, false, false, false, false, false, false, false, false, false, false, false, false, false, false, false, false, false, false, false, false, false, false, false, false, false, false, false, false, false, false, false, false, false, false, false, false, false, false, false, false, false, false, false, false, false, false, false, false, false, false, false, false, false, false, false, false, false, false, false, false, false, false, false, false, false, false, false, false, false, false, false, false, false, false, false, false, false, false, false, false, false, false, false, false, false, false, false, false, false, false, false, false, false, false, false, false, false, false, false, false, false, false, false, false, false, false, false, false, false, false, false, false, false, false, false, false, false, false, false, false, false, false, false, false, false, false, false, false, false, false, false, false, false, false, false, false, false, false, false, false, false, false, false, false, false, false, false, false, false, false, false, false, false, false, false, false, false, false, false, false, false, false, false, false, false, false, false, false, false, false, false, false, false, false, false, false, false, false, false, false, false, false, false, false, false]"
      - "decl f7: <17>"
      - "  retn aleo1qnr4dkkvkgfqph0vzc3y6z2eu975wnpz2925ntjccd5cfqxtyu8sta57j8"
      - "decl f8: <18>"
      - "  retn [0, 0, 0, 0, 0, 0, 0, 0, 0, 0, 0, 0, 0, 0, 0, 0, 0, 0, 0, 0, 0, 0, 0, 0, 0, 0, 0, 0, 0, 0, 0, 0]"
      - "decl f9: <19>"
      - "  retn aleo1qnr4dkkvkgfqph0vzc3y6z2eu975wnpz2925ntjccd5cfqxtyu8sta57j8"
      - "decl f10: <20>"
      - "  retn 0"
      - "decl f11: <21>"
      - "  retn [false]"
      - "decl f12: <22>"
      - "  retn false"
      - "decl f13: <23>"
      - "  retn [0]"
      - "decl f14: <24>"
      - "  retn false"
      - "decl f15: <25>"
      - "  retn [false]"
      - "decl f16: <26>"
      - "  retn false"
      - "decl f17: <27>"
      - "  retn [0]"
      - "decl f18: <28>"
      - "  retn false"
      - "decl f19: <29>"
      - "  retn [false, false, false, false, false, false, false, false, false, false, false, false, false, false, false, false, false, false, false, false, false, false, false, false, false, false, false, false, false, false, false, false, false, false, false, false, false, false, false, false, false, false, false, false, false, false, false, false, false, false, false, false, false, false, false, false, false, false, false, false, false, false, false, false, false, false, false, false, false, false, false, false, false, false, false, false, false, false, false, false, false, false, false, false, false, false, false, false, false, false, false, false, false, false, false, false, false, false, false, false, false, false, false, false, false, false, false, false, false, false, false, false, false, false, false, false, false, false, false, false, false, false, false, false, false, false, false, false, false, false, false, false, false, false, false, false, false, false, false, false, false, false, false, false, false, false, false, false, false, false, false, false, false, false, false, false, false, false, false, false, false, false, false, false, false, false, false, false, false, false, false, false, false, false, false, false, false, false, false, false, false, false, false, false, false, false, false, false, false, false, false, false, false, false, false, false, false, false, false, false, false, false, false, false, false, false, false, false, false, false, false, false, false, false, false, false, false, false, false, false, false, false, false, false, false, false, false, false, false, false, false, false, false, false, false, false, false, false, false, false, false, false, false, false, false, false, false, false, false, false, false, false, false]"
      - "decl f20: <30>"
      - "  retn 'a'"
      - "decl f21: <31>"
      - "  retn [0, 0, 0, 0, 0, 0, 0, 0, 0, 0, 0, 0, 0, 0, 0, 0, 0, 0, 0, 0, 0, 0, 0, 0, 0, 0, 0, 0, 0, 0, 0, 0]"
      - "decl f22: <32>"
      - "  retn 'a'"
      - "decl f23: <33>"
      - "  retn [false, false, false, false, false, false, false, false, false, false, false, false, false, false, false, false, false, false, false, false, false, false, false, false, false, false, false, false, false, false, false, false, false, false, false, false, false, false, false, false, false, false, false, false, false, false, false, false, false, false, false, false, false, false, false, false, false, false, false, false, false, false, false, false, false, false, false, false, false, false, false, false, false, false, false, false, false, false, false, false, false, false, false, false, false, false, false, false, false, false, false, false, false, false, false, false, false, false, false, false, false, false, false, false, false, false, false, false, false, false, false, false, false, false, false, false, false, false, false, false, false, false, false, false, false, false, false, false, false, false, false, false, false, false, false, false, false, false, false, false, false, false, false, false, false, false, false, false, false, false, false, false, false, false, false, false, false, false, false, false, false, false, false, false, false, false, false, false, false, false, false, false, false, false, false, false, false, false, false, false, false, false, false, false, false, false, false, false, false, false, false, false, false, false, false, false, false, false, false, false, false, false, false, false, false, false, false, false, false, false, false, false, false, false, false, false, false, false, false, false, false, false, false, false, false, false, false, false, false, false, false, false, false, false, false, false, false, false, false, false, false, false, false, false, false, false, false, false, false, false, false, false, false]"
      - "decl f24: <34>"
      - "  retn 'a'"
      - "decl f25: <35>"
      - "  retn [0, 0, 0, 0, 0, 0, 0, 0, 0, 0, 0, 0, 0, 0, 0, 0, 0, 0, 0, 0, 0, 0, 0, 0, 0, 0, 0, 0, 0, 0, 0, 0]"
      - "decl f26: <36>"
      - "  retn 'a'"
      - "decl f27: <37>"
      - "  retn [false, false, false, false, false, false, false, false, false, false, false, false, false, false, false, false, false, false, false, false, false, false, false, false, false, false, false, false, false, false, false, false, false, false, false, false, false, false, false, false, false, false, false, false, false, false, false, false, false, false, false, false, false, false, false, false, false, false, false, false, false, false, false, false, false, false, false, false, false, false, false, false, false, false, false, false, false, false, false, false, false, false, false, false, false, false, false, false, false, false, false, false, false, false, false, false, false, false, false, false, false, false, false, false, false, false, false, false, false, false, false, false, false, false, false, false, false, false, false, false, false, false, false, false, false, false, false, false, false, false, false, false, false, false, false, false, false, false, false, false, false, false, false, false, false, false, false, false, false, false, false, false, false, false, false, false, false, false, false, false, false, false, false, false, false, false, false, false, false, false, false, false, false, false, false, false, false, false, false, false, false, false, false, false, false, false, false, false, false, false, false, false, false, false, false, false, false, false, false, false, false, false, false, false, false, false, false, false, false, false, false, false, false, false, false, false, false, false, false, false, false, false, false, false, false, false, false, false, false, false, false, false, false, false, false, false, false, false, false, false, false, false, false, false, false, false, false, false, false, false, false, false, false]"
      - "decl f28: <38>"
      - "  retn []"
      - "decl f29: <39>"
      - "  retn [0, 0, 0, 0, 0, 0, 0, 0, 0, 0, 0, 0, 0, 0, 0, 0, 0, 0, 0, 0, 0, 0, 0, 0, 0, 0, 0, 0, 0, 0, 0, 0]"
      - "decl f30: <40>"
      - "  retn []"
      - "decl f31: <41>"
      - "  retn [false, false, false, false, false, false, false, false, false, false, false, false, false, false, false, false, false, false, false, false, false, false, false, false, false, false, false, false, false, false, false, false, false, false, false, false, false, false, false, false, false, false, false, false, false, false, false, false, false, false, false, false, false, false, false, false, false, false, false, false, false, false, false, false, false, false, false, false, false, false, false, false, false, false, false, false, false, false, false, false, false, false, false, false, false, false, false, false, false, false, false, false, false, false, false, false, false, false, false, false, false, false, false, false, false, false, false, false, false, false, false, false, false, false, false, false, false, false, false, false, false, false, false, false, false, false, false, false, false, false, false, false, false, false, false, false, false, false, false, false, false, false, false, false, false, false, false, false, false, false, false, false, false, false, false, false, false, false, false, false, false, false, false, false, false, false, false, false, false, false, false, false, false, false, false, false, false, false, false, false, false, false, false, false, false, false, false, false, false, false, false, false, false, false, false, false, false, false, false, false, false, false, false, false, false, false, false, false, false, false, false, false, false, false, false, false, false, false, false, false, false, false, false, false, false, false, false, false, false, false, false, false, false, false, false, false, false, false, false, false, false, false, false, false, false, false, false, false, false, false, false, false, false]"
      - "decl f32: <42>"
      - "  retn []"
      - "decl f33: <43>"
      - "  retn [0, 0, 0, 0, 0, 0, 0, 0, 0, 0, 0, 0, 0, 0, 0, 0, 0, 0, 0, 0, 0, 0, 0, 0, 0, 0, 0, 0, 0, 0, 0, 0]"
      - "decl f34: <44>"
      - "  retn []"
      - "decl f35: <45>"
      - "  retn [false, false, false, false, false, false, false, false, false, false, false, false, false, false, false, false, false, false, false, false, false, false, false, false, false, false, false, false, false, false, false, false, false, false, false, false, false, false, false, false, false, false, false, false, false, false, false, false, false, false, false, false, false, false, false, false, false, false, false, false, false, false, false, false, false, false, false, false, false, false, false, false, false, false, false, false, false, false, false, false, false, false, false, false, false, false, false, false, false, false, false, false, false, false, false, false, false, false, false, false, false, false, false, false, false, false, false, false, false, false, false, false, false, false, false, false, false, false, false, false, false, false, false, false, false, false, false, false, false, false, false, false, false, false, false, false, false, false, false, false, false, false, false, false, false, false, false, false, false, false, false, false, false, false, false, false, false, false, false, false, false, false, false, false, false, false, false, false, false, false, false, false, false, false, false, false, false, false, false, false, false, false, false, false, false, false, false, false, false, false, false, false, false, false, false, false, false, false, false, false, false, false, false, false, false, false, false, false, false, false, false, false, false, false, false, false, false, false, false, false, false, false, false, false, false, false, false, false, false, false, false, false, false, false, false, false, false, false, false, false, false, false, false, false, false, false, false, false, false, false, false, false, false, false, false, false, false, false, false, false, false, false, false, false, false, false, false, false, false, false, false, false, false, false, false, false, false, false, false, false, false, false, false, false, false, false, false, false, false, false, false, false, false, false, false, false, false, false, false, false, false, false, false, false, false, false, false, false, false, false, false, false, false, false, false, false, false, false, false, false, false, false, false, false, false, false, false, false, false, false, false, false, false, false, false, false, false, false, false, false, false, false, false, false, false, false, false, false, false, false, false, false, false, false, false, false, false, false, false, false, false, false, false, false, false, false, false, false, false, false, false, false, false, false, false, false, false, false, false, false, false, false, false, false, false, false, false, false, false, false, false, false, false, false, false, false, false, false, false, false, false, false, false, false, false, false, false, false, false, false, false, false, false, false, false, false, false, false, false, false, false, false, false, false, false, false, false, false, false, false, false, false, false, false, false, false, false, false, false, false, false, false, false, false, false, false, false, false, false, false, false, false, false, false, false, false, false, false, false, false, false, false, false, false, false, false, false, false, false, false, false, false, false, false, false, false, false, false, false, false, false, false, false, false, false, false, false, false, false, false, false, false, false, false, false, false, false, false, false, false, false, false, false, false, false, false]"
      - "decl f36: <46>"
      - "  retn []group"
      - "decl f37: <47>"
      - "  retn [0, 0, 0, 0, 0, 0, 0, 0, 0, 0, 0, 0, 0, 0, 0, 0, 0, 0, 0, 0, 0, 0, 0, 0, 0, 0, 0, 0, 0, 0, 0, 0, 0, 0, 0, 0, 0, 0, 0, 0, 0, 0, 0, 0, 0, 0, 0, 0, 0, 0, 0, 0, 0, 0, 0, 0, 0, 0, 0, 0, 0, 0, 0, 0]"
      - "decl f38: <48>"
      - "  retn []group"
      - "decl f39: <49>"
      - "  retn [false, false, false, false, false, false, false, false, false, false, false, false, false, false, false, false, false, false, false, false, false, false, false, false, false, false, false, false, false, false, false, false, false, false, false, false, false, false, false, false, false, false, false, false, false, false, false, false, false, false, false, false, false, false, false, false, false, false, false, false, false, false, false, false, false, false, false, false, false, false, false, false, false, false, false, false, false, false, false, false, false, false, false, false, false, false, false, false, false, false, false, false, false, false, false, false, false, false, false, false, false, false, false, false, false, false, false, false, false, false, false, false, false, false, false, false, false, false, false, false, false, false, false, false, false, false, false, false, false, false, false, false, false, false, false, false, false, false, false, false, false, false, false, false, false, false, false, false, false, false, false, false, false, false, false, false, false, false, false, false, false, false, false, false, false, false, false, false, false, false, false, false, false, false, false, false, false, false, false, false, false, false, false, false, false, false, false, false, false, false, false, false, false, false, false, false, false, false, false, false, false, false, false, false, false, false, false, false, false, false, false, false, false, false, false, false, false, false, false, false, false, false, false, false, false, false, false, false, false, false, false, false, false, false, false, false, false, false, false, false, false, false, false, false, false, false, false, false, false, false, false, false, false, false, false, false, false, false, false, false, false, false, false, false, false, false, false, false, false, false, false, false, false, false, false, false, false, false, false, false, false, false, false, false, false, false, false, false, false, false, false, false, false, false, false, false, false, false, false, false, false, false, false, false, false, false, false, false, false, false, false, false, false, false, false, false, false, false, false, false, false, false, false, false, false, false, false, false, false, false, false, false, false, false, false, false, false, false, false, false, false, false, false, false, false, false, false, false, false, false, false, false, false, false, false, false, false, false, false, false, false, false, false, false, false, false, false, false, false, false, false, false, false, false, false, false, false, false, false, false, false, false, false, false, false, false, false, false, false, false, false, false, false, false, false, false, false, false, false, false, false, false, false, false, false, false, false, false, false, false, false, false, false, false, false, false, false, false, false, false, false, false, false, false, false, false, false, false, false, false, false, false, false, false, false, false, false, false, false, false, false, false, false, false, false, false, false, false, false, false, false, false, false, false, false, false, false, false, false, false, false, false, false, false, false, false, false, false, false, false, false, false, false, false, false, false, false, false, false, false, false, false, false, false, false, false, false, false, false, false, false, false, false, false, false, false, false, false, false, false, false, false, false, false, false, false]"
      - "decl f40: <50>"
      - "  retn []group"
      - "decl f41: <51>"
      - "  retn [0, 0, 0, 0, 0, 0, 0, 0, 0, 0, 0, 0, 0, 0, 0, 0, 0, 0, 0, 0, 0, 0, 0, 0, 0, 0, 0, 0, 0, 0, 0, 0, 0, 0, 0, 0, 0, 0, 0, 0, 0, 0, 0, 0, 0, 0, 0, 0, 0, 0, 0, 0, 0, 0, 0, 0, 0, 0, 0, 0, 0, 0, 0, 0]"
      - "decl f42: <52>"
      - "  retn []group"
      - "decl f43: <53>"
      - "  retn [false, false, false, false, false, false, false, false]"
      - "decl f44: <54>"
      - "  retn 0"
      - "decl f45: <55>"
      - "  retn [0]"
      - "decl f46: <56>"
      - "  retn 0"
      - "decl f47: <57>"
      - "  retn [false, false, false, false, false, false, false, false]"
      - "decl f48: <58>"
      - "  retn 0"
      - "decl f49: <59>"
      - "  retn [0]"
      - "decl f50: <60>"
      - "  retn 0"
      - "decl f51: <61>"
      - "  retn [false, false, false, false, false, false, false, false, false, false, false, false, false, false, false, false]"
      - "decl f52: <62>"
      - "  retn 0"
      - "decl f53: <63>"
      - "  retn [0, 0]"
      - "decl f54: <64>"
      - "  retn 0"
      - "decl f55: <65>"
      - "  retn [false, false, false, false, false, false, false, false, false, false, false, false, false, false, false, false]"
      - "decl f56: <66>"
      - "  retn 0"
      - "decl f57: <67>"
      - "  retn [0, 0]"
      - "decl f58: <68>"
      - "  retn 0"
      - "decl f59: <69>"
      - "  retn [false, false, false, false, false, false, false, false, false, false, false, false, false, false, false, false, false, false, false, false, false, false, false, false, false, false, false, false, false, false, false, false]"
      - "decl f60: <70>"
      - "  retn 0"
      - "decl f61: <71>"
      - "  retn [0, 0, 0, 0]"
      - "decl f62: <72>"
      - "  retn 0"
      - "decl f63: <73>"
      - "  retn [false, false, false, false, false, false, false, false, false, false, false, false, false, false, false, false, false, false, false, false, false, false, false, false, false, false, false, false, false, false, false, false]"
      - "decl f64: <74>"
      - "  retn 0"
      - "decl f65: <75>"
      - "  retn [0, 0, 0, 0]"
      - "decl f66: <76>"
      - "  retn 0"
      - "decl f67: <77>"
      - "  retn [false, false, false, false, false, false, false, false, false, false, false, false, false, false, false, false, false, false, false, false, false, false, false, false, false, false, false, false, false, false, false, false, false, false, false, false, false, false, false, false, false, false, false, false, false, false, false, false, false, false, false, false, false, false, false, false, false, false, false, false, false, false, false, false]"
      - "decl f68: <78>"
      - "  retn 0"
      - "decl f69: <79>"
      - "  retn [0, 0, 0, 0, 0, 0, 0, 0]"
      - "decl f70: <80>"
      - "  retn 0"
      - "decl f71: <81>"
      - "  retn [false, false, false, false, false, false, false, false, false, false, false, false, false, false, false, false, false, false, false, false, false, false, false, false, false, false, false, false, false, false, false, false, false, false, false, false, false, false, false, false, false, false, false, false, false, false, false, false, false, false, false, false, false, false, false, false, false, false, false, false, false, false, false, false]"
      - "decl f72: <82>"
      - "  retn 0"
      - "decl f73: <83>"
      - "  retn [0, 0, 0, 0, 0, 0, 0, 0]"
      - "decl f74: <84>"
      - "  retn 0"
      - "decl f75: <85>"
      - "  retn [false, false, false, false, false, false, false, false, false, false, false, false, false, false, false, false, false, false, false, false, false, false, false, false, false, false, false, false, false, false, false, false, false, false, false, false, false, false, false, false, false, false, false, false, false, false, false, false, false, false, false, false, false, false, false, false, false, false, false, false, false, false, false, false, false, false, false, false, false, false, false, false, false, false, false, false, false, false, false, false, false, false, false, false, false, false, false, false, false, false, false, false, false, false, false, false, false, false, false, false, false, false, false, false, false, false, false, false, false, false, false, false, false, false, false, false, false, false, false, false, false, false, false, false, false, false, false, false]"
      - "decl f76: <86>"
      - "  retn 0"
      - "decl f77: <87>"
      - "  retn [0, 0, 0, 0, 0, 0, 0, 0, 0, 0, 0, 0, 0, 0, 0, 0]"
      - "decl f78: <88>"
      - "  retn 0"
      - "decl f79: <89>"
      - "  retn [false, false, false, false, false, false, false, false, false, false, false, false, false, false, false, false, false, false, false, false, false, false, false, false, false, false, false, false, false, false, false, false, false, false, false, false, false, false, false, false, false, false, false, false, false, false, false, false, false, false, false, false, false, false, false, false, false, false, false, false, false, false, false, false, false, false, false, false, false, false, false, false, false, false, false, false, false, false, false, false, false, false, false, false, false, false, false, false, false, false, false, false, false, false, false, false, false, false, false, false, false, false, false, false, false, false, false, false, false, false, false, false, false, false, false, false, false, false, false, false, false, false, false, false, false, false, false, false]"
      - "decl f80: <90>"
      - "  retn 0"
      - "decl f81: <91>"
      - "  retn [0, 0, 0, 0, 0, 0, 0, 0, 0, 0, 0, 0, 0, 0, 0, 0]"
      - "decl f82: <92>"
      - "  retn 0"
      - "decl f83: <93>"
      - "  retn [false, false, false, false, false, false, false, false]"
      - "decl f84: <94>"
      - "  retn 0"
      - "decl f85: <95>"
      - "  retn [0]"
      - "decl f86: <96>"
      - "  retn 0"
      - "decl f87: <97>"
      - "  retn [false, false, false, false, false, false, false, false]"
      - "decl f88: <98>"
      - "  retn 0"
      - "decl f89: <99>"
      - "  retn [0]"
      - "decl f90: <100>"
      - "  retn 0"
      - "decl f91: <101>"
      - "  retn [false, false, false, false, false, false, false, false, false, false, false, false, false, false, false, false]"
      - "decl f92: <102>"
      - "  retn 0"
      - "decl f93: <103>"
      - "  retn [0, 0]"
      - "decl f94: <104>"
      - "  retn 0"
      - "decl f95: <105>"
      - "  retn [false, false, false, false, false, false, false, false, false, false, false, false, false, false, false, false]"
      - "decl f96: <106>"
      - "  retn 0"
      - "decl f97: <107>"
      - "  retn [0, 0]"
      - "decl f98: <108>"
      - "  retn 0"
      - "decl f99: <109>"
      - "  retn [false, false, false, false, false, false, false, false, false, false, false, false, false, false, false, false, false, false, false, false, false, false, false, false, false, false, false, false, false, false, false, false]"
      - "decl f100: <110>"
      - "  retn 0"
      - "decl f101: <111>"
      - "  retn [0, 0, 0, 0]"
      - "decl f102: <112>"
      - "  retn 0"
      - "decl f103: <113>"
      - "  retn [false, false, false, false, false, false, false, false, false, false, false, false, false, false, false, false, false, false, false, false, false, false, false, false, false, false, false, false, false, false, false, false]"
      - "decl f104: <114>"
      - "  retn 0"
      - "decl f105: <115>"
      - "  retn [0, 0, 0, 0]"
      - "decl f106: <116>"
      - "  retn 0"
      - "decl f107: <117>"
      - "  retn [false, false, false, false, false, false, false, false, false, false, false, false, false, false, false, false, false, false, false, false, false, false, false, false, false, false, false, false, false, false, false, false, false, false, false, false, false, false, false, false, false, false, false, false, false, false, false, false, false, false, false, false, false, false, false, false, false, false, false, false, false, false, false, false]"
      - "decl f108: <118>"
      - "  retn 0"
      - "decl f109: <119>"
      - "  retn [0, 0, 0, 0, 0, 0, 0, 0]"
      - "decl f110: <120>"
      - "  retn 0"
      - "decl f111: <121>"
      - "  retn [false, false, false, false, false, false, false, false, false, false, false, false, false, false, false, false, false, false, false, false, false, false, false, false, false, false, false, false, false, false, false, false, false, false, false, false, false, false, false, false, false, false, false, false, false, false, false, false, false, false, false, false, false, false, false, false, false, false, false, false, false, false, false, false]"
      - "decl f112: <122>"
      - "  retn 0"
      - "decl f113: <123>"
      - "  retn [0, 0, 0, 0, 0, 0, 0, 0]"
      - "decl f114: <124>"
      - "  retn 0"
      - "decl f115: <125>"
      - "  retn [false, false, false, false, false, false, false, false, false, false, false, false, false, false, false, false, false, false, false, false, false, false, false, false, false, false, false, false, false, false, false, false, false, false, false, false, false, false, false, false, false, false, false, false, false, false, false, false, false, false, false, false, false, false, false, false, false, false, false, false, false, false, false, false, false, false, false, false, false, false, false, false, false, false, false, false, false, false, false, false, false, false, false, false, false, false, false, false, false, false, false, false, false, false, false, false, false, false, false, false, false, false, false, false, false, false, false, false, false, false, false, false, false, false, false, false, false, false, false, false, false, false, false, false, false, false, false, false]"
      - "decl f116: <126>"
      - "  retn 0"
      - "decl f117: <127>"
      - "  retn [0, 0, 0, 0, 0, 0, 0, 0, 0, 0, 0, 0, 0, 0, 0, 0]"
      - "decl f118: <128>"
      - "  retn 0"
      - "decl f119: <129>"
      - "  retn [false, false, false, false, false, false, false, false, false, false, false, false, false, false, false, false, false, false, false, false, false, false, false, false, false, false, false, false, false, false, false, false, false, false, false, false, false, false, false, false, false, false, false, false, false, false, false, false, false, false, false, false, false, false, false, false, false, false, false, false, false, false, false, false, false, false, false, false, false, false, false, false, false, false, false, false, false, false, false, false, false, false, false, false, false, false, false, false, false, false, false, false, false, false, false, false, false, false, false, false, false, false, false, false, false, false, false, false, false, false, false, false, false, false, false, false, false, false, false, false, false, false, false, false, false, false, false, false]"
      - "decl f120: <130>"
      - "  retn 0"
      - "decl f121: <131>"
      - "  retn [0, 0, 0, 0, 0, 0, 0, 0, 0, 0, 0, 0, 0, 0, 0, 0]"
      - "decl f122: <132>"
      - "  retn 0"
      - ""
    output:
      - input_file: input/dummy.in
        output:
          registers:
            r0:
              type: bool
              value: "true"
<<<<<<< HEAD
    initial_ast: 383b1da2a9d6909eae7414a548ab6d7b9ab22ba9ccab70b313aff086d9737540
    imports_resolved_ast: d69d2bfca205b33935375f306f688166e09e8d753c00e24c6cec7d6e9523659b
    canonicalized_ast: d69d2bfca205b33935375f306f688166e09e8d753c00e24c6cec7d6e9523659b
    type_inferenced_ast: e3145bb71b7355f8d027c39ce89755125687d72b58cf9f019f7f2bd99cd8fde5
=======
    initial_ast: ec80d69db30129c41ca56dc967418679ff339ef0997c2dc3794b1e45f6d2bd97
    imports_resolved_ast: 2fe8947135083f829c22e9e3cf0c37cc0f3e6469dad87c63e33b9431c65a405e
    canonicalized_ast: 2fe8947135083f829c22e9e3cf0c37cc0f3e6469dad87c63e33b9431c65a405e
    type_inferenced_ast: b025b0f3ebefee07285591c99c1b8dd82112fa860ff8fbf1fb34a2802179525a
>>>>>>> 03f78d56
<|MERGE_RESOLUTION|>--- conflicted
+++ resolved
@@ -273,14 +273,7 @@
             r0:
               type: bool
               value: "true"
-<<<<<<< HEAD
-    initial_ast: 383b1da2a9d6909eae7414a548ab6d7b9ab22ba9ccab70b313aff086d9737540
-    imports_resolved_ast: d69d2bfca205b33935375f306f688166e09e8d753c00e24c6cec7d6e9523659b
-    canonicalized_ast: d69d2bfca205b33935375f306f688166e09e8d753c00e24c6cec7d6e9523659b
-    type_inferenced_ast: e3145bb71b7355f8d027c39ce89755125687d72b58cf9f019f7f2bd99cd8fde5
-=======
-    initial_ast: ec80d69db30129c41ca56dc967418679ff339ef0997c2dc3794b1e45f6d2bd97
-    imports_resolved_ast: 2fe8947135083f829c22e9e3cf0c37cc0f3e6469dad87c63e33b9431c65a405e
-    canonicalized_ast: 2fe8947135083f829c22e9e3cf0c37cc0f3e6469dad87c63e33b9431c65a405e
-    type_inferenced_ast: b025b0f3ebefee07285591c99c1b8dd82112fa860ff8fbf1fb34a2802179525a
->>>>>>> 03f78d56
+    initial_ast: 6292f4b6807ca805277a843b7386426917e6e7f8634c345ee5b56bae0d3e0740
+    imports_resolved_ast: a47ae0d490ebfbecbdbf4fe410f671ba6c092719e5bdff94cca31b93517cf32e
+    canonicalized_ast: a47ae0d490ebfbecbdbf4fe410f671ba6c092719e5bdff94cca31b93517cf32e
+    type_inferenced_ast: a454fa7707bac4f4e79157780171d1d4a1cee2d9e7bc7eaabf2276e5b8b83919