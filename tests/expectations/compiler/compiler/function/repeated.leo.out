---
namespace: Compile
expectation: Pass
outputs:
  - circuit:
      num_public_variables: 0
      num_private_variables: 3
      num_constraints: 3
      at: 74affd242c169638ba2ba913cd2fa5d4070eef1055c7d8ac57dfb6d449d8fb14
      bt: fa4399093f64457849c38de4cad4cab3e1d90743e8be07d1b156b6088c5851ec
      ct: 5ae1625b488b3935122d8dd627fe575b388a5aa360378fa4407aad08baaed1e2
    ir:
      - "decl f0: <0>"
      - "  store &v2, ((v0, v1), (), (), ())"
      - "  call &v4, f1"
      - "  call &v5, f1"
      - "  and &v6, v4, v5"
      - "  store &v7, v6"
      - "  eq &v8, v7, true"
      - "  eq &v9, v8, v3"
      - "  retn v9"
      - "decl f1: <10>"
      - "  retn true"
      - ""
    output:
      - input_file: input/dummy.in
        output:
          registers:
            r0:
              type: bool
              value: "true"
<<<<<<< HEAD
    initial_ast: 0e64af3a5d2bd2a56967555f889ca40642eb7d6ada0d2fcb9df953f8a4326782
    imports_resolved_ast: 9b785b16f2931ac36e5730a52c644603a5cc10942c985e918a1f43e98c3a4cf7
    canonicalized_ast: 9b785b16f2931ac36e5730a52c644603a5cc10942c985e918a1f43e98c3a4cf7
    type_inferenced_ast: f802ceeeaa0872f13985ed872157ec9ac34a6e2d8deddf1ecfb5047781008aa6
=======
    initial_ast: 31fbdad649e1129b0282f07794cfc484032e5c8a5e07af739d9338acd06e3b78
    imports_resolved_ast: c0beaeda1109d7335f1c7dcd3b1fa7fd64835d6d4826aec3414f87a0b6433ff3
    canonicalized_ast: c0beaeda1109d7335f1c7dcd3b1fa7fd64835d6d4826aec3414f87a0b6433ff3
    type_inferenced_ast: 9c992e1594df4b2c92e6ec1b68d163ece1ce56cc1fe8e82940ea1843bce2bde4
>>>>>>> 9ad0d8d9
<|MERGE_RESOLUTION|>--- conflicted
+++ resolved
@@ -29,14 +29,7 @@
             r0:
               type: bool
               value: "true"
-<<<<<<< HEAD
-    initial_ast: 0e64af3a5d2bd2a56967555f889ca40642eb7d6ada0d2fcb9df953f8a4326782
-    imports_resolved_ast: 9b785b16f2931ac36e5730a52c644603a5cc10942c985e918a1f43e98c3a4cf7
-    canonicalized_ast: 9b785b16f2931ac36e5730a52c644603a5cc10942c985e918a1f43e98c3a4cf7
-    type_inferenced_ast: f802ceeeaa0872f13985ed872157ec9ac34a6e2d8deddf1ecfb5047781008aa6
-=======
-    initial_ast: 31fbdad649e1129b0282f07794cfc484032e5c8a5e07af739d9338acd06e3b78
-    imports_resolved_ast: c0beaeda1109d7335f1c7dcd3b1fa7fd64835d6d4826aec3414f87a0b6433ff3
-    canonicalized_ast: c0beaeda1109d7335f1c7dcd3b1fa7fd64835d6d4826aec3414f87a0b6433ff3
-    type_inferenced_ast: 9c992e1594df4b2c92e6ec1b68d163ece1ce56cc1fe8e82940ea1843bce2bde4
->>>>>>> 9ad0d8d9
+    initial_ast: bf004e081d5e8448800083ee2781fbd22e759c21249fb7e9ec1ecdbfe6af39a8
+    imports_resolved_ast: 639d04a2d78197cd8254250e1a38d0422c6d7a7c573c377cd24f920f36721ce1
+    canonicalized_ast: 639d04a2d78197cd8254250e1a38d0422c6d7a7c573c377cd24f920f36721ce1
+    type_inferenced_ast: b35321848a12c961afbd6d6ecc8248d14737566d466a67e21269361546f1a0d3