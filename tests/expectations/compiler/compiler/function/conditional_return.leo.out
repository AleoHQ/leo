--- conflicted
+++ resolved
@@ -26,14 +26,7 @@
             a:
               type: u32
               value: "4"
-<<<<<<< HEAD
-    initial_ast: f4ea4f912fd813dff206dc499178f119b4a0c50acca6eadd8ebbb5039449c243
-    imports_resolved_ast: e979f28aa0c309e4460dced0d95229250457b6dd4259c309cdfd973a44ba81a9
-    canonicalized_ast: e979f28aa0c309e4460dced0d95229250457b6dd4259c309cdfd973a44ba81a9
-    type_inferenced_ast: 75379114fd717843db0e7339ab8a3b0d67faeade2cbffcf31e4f6bc9c7f93c01
-=======
-    initial_ast: b0aee81e563eee312c23111cbc8e4539b75e0327aa542a47fab9d4ef37b38fbe
-    imports_resolved_ast: 0804164d1eb1d00132f7f5a7f2610d939694ece73e1705062dbd2793308c2cc8
-    canonicalized_ast: 0804164d1eb1d00132f7f5a7f2610d939694ece73e1705062dbd2793308c2cc8
-    type_inferenced_ast: e1a8d8a2ad3b963df503aa562c3b59d37a9c083e63d7de2cc871fd86c6c2be8c
->>>>>>> 9ad0d8d9
+    initial_ast: ac5c4d426e928794116ba5f85aeb58266b31409e3e8897bb6a3b8f693f8edc33
+    imports_resolved_ast: d528f1ee02b5e4fc9ef7ade65594e61cccd9d7f15b4acb7e03f418703e9f3e42
+    canonicalized_ast: d528f1ee02b5e4fc9ef7ade65594e61cccd9d7f15b4acb7e03f418703e9f3e42
+    type_inferenced_ast: 4601f38d30fd2e8976080c1b418f8daa6f5d63acc651bba36c018f5e754e6f02