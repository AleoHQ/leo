--- conflicted
+++ resolved
@@ -17,13 +17,7 @@
               type: bool
               value: "false"
     initial_ast: 1d9a2913073104e200f8f3d3fc40550d8d4319c00bbc9f4d4d34dfa788d0cac9
-<<<<<<< HEAD
+    ir: 9a9c5ab4751dd99da1deb4c0031d9486d772f51e5cd7a6a05173f95d40c71468
     imports_resolved_ast: 8278c85caf4f2f8c75d0737a67239d7e43a15d42333cbcf0a7a5bfa159249e4e
     canonicalized_ast: 8278c85caf4f2f8c75d0737a67239d7e43a15d42333cbcf0a7a5bfa159249e4e
-    type_inferenced_ast: fff71af20d7c6c8668efa40165e97b5e609a62083f570bff9452fb24e6e22f2e
-=======
-    ir: 9a9c5ab4751dd99da1deb4c0031d9486d772f51e5cd7a6a05173f95d40c71468
-    imports_resolved_ast: 2f0c9f7c6691f7867d6c5dd2ece7dcca6a822a002bd335da10da47171d153a91
-    canonicalized_ast: 2f0c9f7c6691f7867d6c5dd2ece7dcca6a822a002bd335da10da47171d153a91
-    type_inferenced_ast: c498bb54f338cf5de3fef5a6c72e86aeee5d9612a6da18cbd379a37e7006f520
->>>>>>> 3626fbdb
+    type_inferenced_ast: fff71af20d7c6c8668efa40165e97b5e609a62083f570bff9452fb24e6e22f2e