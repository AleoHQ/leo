---
namespace: Compile
expectation: Pass
outputs:
  - circuit:
      num_public_variables: 0
      num_private_variables: 224
      num_constraints: 224
      at: ccf19b025615a81b1f19967fd069c140849429e932a38b245cda98b9acea2191
      bt: 57f1871a8d1ff309df7590b6b67374f185bb1b17d18e0bad3d75c9f537675e70
      ct: b92d53399a71512b25b4ee9f35327fe8a8e658b444fcf397b0d8cd6790448ff5
    ir:
      - "decl f0: <0>"
      - "  store &v1, ((v0), (), (), ())"
      - "  log INFO, \"x: \", v2, \"\""
      - "  store &v3, [[[0, 0, 0], [0, 0, 0]], [[0, 0, 0], [0, 0, 0]]]"
      - "  log INFO, \"y: \", [[[0, 0, 0], [0, 0, 0]], [[0, 0, 0], [0, 0, 0]]], \"\""
      - "  aget &v4, v2, 0"
      - "  aget &v5, v4, 0"
      - "  aget &v6, v5, 0"
      - "  eq &v7, v6, 0"
      - "  aget &v8, v2, 1"
      - "  aget &v9, v8, 1"
      - "  aget &v10, v9, 2"
      - "  eq &v11, v10, 0"
      - "  and &v12, v7, v11"
      - "  retn v12"
      - ""
    output:
      - input_file: input/main_multi_dimension_array.in
        output:
          registers:
            r0:
              type: bool
              value: "true"
<<<<<<< HEAD
    initial_ast: f1de3cf35a44c8eeec5693c81f020fe4d5645912e2f738f5eb7ca9d4416e6cfb
    imports_resolved_ast: dcfb0f2a9a0ba4aa0c50c8fe87a4fe6ca68a10e391d343fdb6367d2f70394af9
    canonicalized_ast: 47fbbac324cd0ca81d1b43349e587b89ac0bcd03482e31ef7e9451e2eb1f33f5
    type_inferenced_ast: 4ac70dc50e24f62b5164aa23721c1338fdfd78facab28fbf75a703f4f163c47e
=======
    initial_ast: 2289d72c0e31eca9ab75ee8a8d7f8099a6eb3b0649942ddd33af65fc3fbb84fe
    imports_resolved_ast: f76777741c1d70cfa4e92020e91f2bf621ba75690e3efcfdeee9a41fc1f30ec1
    canonicalized_ast: 34742a00bf7f039987fe3bde7eddd6ce5b1eef2cee2ff58a72699344c0169afc
    type_inferenced_ast: 08c79f0b9fbe4017500146271df042d5ad66ce534ee7db5b5fdc2d5faa7adba0
>>>>>>> 9ad0d8d9
<|MERGE_RESOLUTION|>--- conflicted
+++ resolved
@@ -33,14 +33,7 @@
             r0:
               type: bool
               value: "true"
-<<<<<<< HEAD
-    initial_ast: f1de3cf35a44c8eeec5693c81f020fe4d5645912e2f738f5eb7ca9d4416e6cfb
-    imports_resolved_ast: dcfb0f2a9a0ba4aa0c50c8fe87a4fe6ca68a10e391d343fdb6367d2f70394af9
-    canonicalized_ast: 47fbbac324cd0ca81d1b43349e587b89ac0bcd03482e31ef7e9451e2eb1f33f5
-    type_inferenced_ast: 4ac70dc50e24f62b5164aa23721c1338fdfd78facab28fbf75a703f4f163c47e
-=======
-    initial_ast: 2289d72c0e31eca9ab75ee8a8d7f8099a6eb3b0649942ddd33af65fc3fbb84fe
-    imports_resolved_ast: f76777741c1d70cfa4e92020e91f2bf621ba75690e3efcfdeee9a41fc1f30ec1
-    canonicalized_ast: 34742a00bf7f039987fe3bde7eddd6ce5b1eef2cee2ff58a72699344c0169afc
-    type_inferenced_ast: 08c79f0b9fbe4017500146271df042d5ad66ce534ee7db5b5fdc2d5faa7adba0
->>>>>>> 9ad0d8d9
+    initial_ast: d2fe109f7de1d908be3af07de7e66d68cf32ccdaf3de2757d801065d2d4032d8
+    imports_resolved_ast: 1335ef7027f3963dd2415c967dda4f1ba0b8e785425a9b945657e98907811975
+    canonicalized_ast: ac7169ce8fdc92bc99cede9ee36a7ee6bd2c5d9e31c3838bbd9e9a30b9d156c8
+    type_inferenced_ast: 2e65e19b22618a2c808789526fece56a1523011a40d7ff2a0bdd6a94b4d4d043