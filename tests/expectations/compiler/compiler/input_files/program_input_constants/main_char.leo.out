---
namespace: Compile
expectation: Pass
outputs:
  - circuit:
      num_public_variables: 0
      num_private_variables: 2
      num_constraints: 2
      at: 401937c524c61a28b4fab76d7a1f85bb628850012af62362a0922610372faf92
      bt: cdf9a9cee4f2edf55111a95ae60bde9801080f6bde638a5c79273a39a2f9f7f5
      ct: 643d5437104296e21d906ecb15b2c96ad278f20cfc4af53b12bb6069bd853726
    ir:
      - "decl f0: <0>"
      - "  store &v1, ((v0), (), (), ())"
      - "  eq &v4, v3, true"
      - "  eq &v5, v2, '\\u{1f44d}'"
      - "  and &v6, v4, v5"
      - "  retn v6"
      - ""
    output:
      - input_file: input/main_char.in
        output:
          registers:
            r0:
              type: bool
              value: "true"
<<<<<<< HEAD
    initial_ast: f863e14755c46cffba3e052b2025478723aa49f07c7a335c5969f9c0566301cd
    imports_resolved_ast: f863e14755c46cffba3e052b2025478723aa49f07c7a335c5969f9c0566301cd
    canonicalized_ast: f863e14755c46cffba3e052b2025478723aa49f07c7a335c5969f9c0566301cd
    type_inferenced_ast: 9760b7df61055bcc229f8fff942a77b9c8a2e42376720cf6388e6a07d528129d
=======
    initial_ast: 54251e3a72e7c6743344cb585df6b89aef0d5b965aa13d090e89044209bf647a
    imports_resolved_ast: 61fc2163c8f73820cb3414df3d645b7d49dffcbb123014675d25d1b2824dfe72
    canonicalized_ast: 61fc2163c8f73820cb3414df3d645b7d49dffcbb123014675d25d1b2824dfe72
    type_inferenced_ast: cfc2f8ad55e683b72cd4165fe627a58c9884aa5c3c923be75e97879aa0f8441a
>>>>>>> 0e96bf8d
<|MERGE_RESOLUTION|>--- conflicted
+++ resolved
@@ -4,19 +4,11 @@
 outputs:
   - circuit:
       num_public_variables: 0
-      num_private_variables: 2
-      num_constraints: 2
-      at: 401937c524c61a28b4fab76d7a1f85bb628850012af62362a0922610372faf92
-      bt: cdf9a9cee4f2edf55111a95ae60bde9801080f6bde638a5c79273a39a2f9f7f5
-      ct: 643d5437104296e21d906ecb15b2c96ad278f20cfc4af53b12bb6069bd853726
-    ir:
-      - "decl f0: <0>"
-      - "  store &v1, ((v0), (), (), ())"
-      - "  eq &v4, v3, true"
-      - "  eq &v5, v2, '\\u{1f44d}'"
-      - "  and &v6, v4, v5"
-      - "  retn v6"
-      - ""
+      num_private_variables: 1
+      num_constraints: 1
+      at: 042610d0fd1fe6d6ac112138f8755752f44c7d2a00f1b5960574d6da5cda393f
+      bt: e97756698880ab7555a959a5fb5c6b4e15bd64612aa677adbfe2d0bd91f0a83c
+      ct: cf1cbb66a638b4860a516671fb74850e6ccf787fe6c4c8d29e9c04efe880bd05
     output:
       - input_file: input/main_char.in
         output:
@@ -24,14 +16,7 @@
             r0:
               type: bool
               value: "true"
-<<<<<<< HEAD
-    initial_ast: f863e14755c46cffba3e052b2025478723aa49f07c7a335c5969f9c0566301cd
-    imports_resolved_ast: f863e14755c46cffba3e052b2025478723aa49f07c7a335c5969f9c0566301cd
-    canonicalized_ast: f863e14755c46cffba3e052b2025478723aa49f07c7a335c5969f9c0566301cd
-    type_inferenced_ast: 9760b7df61055bcc229f8fff942a77b9c8a2e42376720cf6388e6a07d528129d
-=======
     initial_ast: 54251e3a72e7c6743344cb585df6b89aef0d5b965aa13d090e89044209bf647a
     imports_resolved_ast: 61fc2163c8f73820cb3414df3d645b7d49dffcbb123014675d25d1b2824dfe72
     canonicalized_ast: 61fc2163c8f73820cb3414df3d645b7d49dffcbb123014675d25d1b2824dfe72
-    type_inferenced_ast: cfc2f8ad55e683b72cd4165fe627a58c9884aa5c3c923be75e97879aa0f8441a
->>>>>>> 0e96bf8d
+    type_inferenced_ast: cfc2f8ad55e683b72cd4165fe627a58c9884aa5c3c923be75e97879aa0f8441a