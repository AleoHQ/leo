--- conflicted
+++ resolved
@@ -36,14 +36,7 @@
             r0:
               type: bool
               value: "true"
-<<<<<<< HEAD
-    initial_ast: d5aeea8c40e411c951901bad8c7627f48c5364780dcfb62921bb3ce5f04784a8
-    imports_resolved_ast: 2b016dfd94a61186d59bfaeaf148f7cba44dc817e4357c8a9a5713dc60bafed6
-    canonicalized_ast: 9596e7187a68e553382c0b4581ef025f42f6bc9141998233e5275d8fb39dbe76
-    type_inferenced_ast: 59df088c10715d85cbe85ff5d2a5c5f348afd1e8d10cf957d63ca3fa259c0696
-=======
-    initial_ast: 53d68180850799ecb45460d4d4633b21c21ff79516147cfd17227ff7d9431177
-    imports_resolved_ast: 095376432f754aab779c8e306774eaaf838683f2ead86ce1400a9a17fb49831a
-    canonicalized_ast: 8e8487f55873c4fe7a1ca68f21cf563934e6a59b7d43cb1881788b635d18c15d
-    type_inferenced_ast: 01ed6c6f8707c919eff244cabfab9ef6fbc60a4e4667242648b362949f7b2745
->>>>>>> 9ad0d8d9
+    initial_ast: 85c2be3f588cf48c2219e500926b4d61e0adb53f0bd1ccf4a67f1c7a53e38814
+    imports_resolved_ast: 8433dd0c37a11d8c58af87d5444bafa2c4f8d221301d3b8ce328f02cbc4db17f
+    canonicalized_ast: 9ac7e767fdece9c97d205420c70d5ff2b1f3f8e8d4ee5d5542fd408a141ca505
+    type_inferenced_ast: 2202f78b14bd75131bfef96668f51e8f814da2748f6401929e1fbf40753a14e0