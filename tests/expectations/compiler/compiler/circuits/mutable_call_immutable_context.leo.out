---
namespace: Compile
expectation: Pass
outputs:
  - circuit:
      num_public_variables: 0
      num_private_variables: 2
      num_constraints: 2
      at: 401937c524c61a28b4fab76d7a1f85bb628850012af62362a0922610372faf92
      bt: cdf9a9cee4f2edf55111a95ae60bde9801080f6bde638a5c79273a39a2f9f7f5
      ct: 643d5437104296e21d906ecb15b2c96ad278f20cfc4af53b12bb6069bd853726
    ir:
      - "decl f0: <0>"
      - "  store &v1, ((v0), (), (), ())"
      - "  call &v3, f2, (6)"
      - "  tget &v4, v3, 0"
      - "  tget &v3, v3, 1"
      - "  store &v5, v3"
      - "  call &v6, f1"
      - "  call &v7, f2, v6"
      - "  tget &v8, v7, 0"
      - "  tget &v7, v7, 1"
      - "  store &v9, v7"
      - "  call &v10, f3"
      - "  call &v11, f2, v10"
      - "  tget &v12, v11, 0"
      - "  tget &v11, v11, 1"
      - "  store &v13, v11"
      - "  eq &v14, v13, 2"
      - "  eq &v15, v14, v2"
      - "  retn v15"
      - "decl f1: <16>"
      - "  retn (0)"
      - "decl f2: <16>"
      - "  tget &v17, v16, 0"
      - "  add &v18, v17, 1"
      - "  tget &v19, v16, 0"
      - "  tset &v16, 0, v18"
      - "  store &v16, v16"
      - "  tget &v20, v16, 0"
      - "  retn (v16, v20)"
      - "decl f3: <21>"
      - "  retn (1)"
      - "decl f4: <21>"
      - "  retn [false, false, false, false, false, false, false, false, false, false, false, false, false, false, false, false, false, false, false, false, false, false, false, false, false, false, false, false, false, false, false, false, false, false, false, false, false, false, false, false, false, false, false, false, false, false, false, false, false, false, false, false, false, false, false, false, false, false, false, false, false, false, false, false, false, false, false, false, false, false, false, false, false, false, false, false, false, false, false, false, false, false, false, false, false, false, false, false, false, false, false, false, false, false, false, false, false, false, false, false, false, false, false, false, false, false, false, false, false, false, false, false, false, false, false, false, false, false, false, false, false, false, false, false, false, false, false, false, false, false, false, false, false, false, false, false, false, false, false, false, false, false, false, false, false, false, false, false, false, false, false, false, false, false, false, false, false, false, false, false, false, false, false, false, false, false, false, false, false, false, false, false, false, false, false, false, false, false, false, false, false, false, false, false, false, false, false, false, false, false, false, false, false, false, false, false, false, false, false, false, false, false, false, false, false, false, false, false, false, false, false, false, false, false, false, false, false, false, false, false, false, false, false, false, false, false, false, false, false, false, false, false, false, false, false, false, false, false, false, false, false, false, false, false, false, false, false, false, false, false, false, false, false, false, false, false]"
      - "decl f5: <22>"
      - "  retn aleo1qnr4dkkvkgfqph0vzc3y6z2eu975wnpz2925ntjccd5cfqxtyu8sta57j8"
      - "decl f6: <23>"
      - "  retn [0, 0, 0, 0, 0, 0, 0, 0, 0, 0, 0, 0, 0, 0, 0, 0, 0, 0, 0, 0, 0, 0, 0, 0, 0, 0, 0, 0, 0, 0, 0, 0]"
      - "decl f7: <24>"
      - "  retn aleo1qnr4dkkvkgfqph0vzc3y6z2eu975wnpz2925ntjccd5cfqxtyu8sta57j8"
      - "decl f8: <25>"
      - "  retn [false, false, false, false, false, false, false, false, false, false, false, false, false, false, false, false, false, false, false, false, false, false, false, false, false, false, false, false, false, false, false, false, false, false, false, false, false, false, false, false, false, false, false, false, false, false, false, false, false, false, false, false, false, false, false, false, false, false, false, false, false, false, false, false, false, false, false, false, false, false, false, false, false, false, false, false, false, false, false, false, false, false, false, false, false, false, false, false, false, false, false, false, false, false, false, false, false, false, false, false, false, false, false, false, false, false, false, false, false, false, false, false, false, false, false, false, false, false, false, false, false, false, false, false, false, false, false, false, false, false, false, false, false, false, false, false, false, false, false, false, false, false, false, false, false, false, false, false, false, false, false, false, false, false, false, false, false, false, false, false, false, false, false, false, false, false, false, false, false, false, false, false, false, false, false, false, false, false, false, false, false, false, false, false, false, false, false, false, false, false, false, false, false, false, false, false, false, false, false, false, false, false, false, false, false, false, false, false, false, false, false, false, false, false, false, false, false, false, false, false, false, false, false, false, false, false, false, false, false, false, false, false, false, false, false, false, false, false, false, false, false, false, false, false, false, false, false, false, false, false, false, false, false, false, false, false]"
      - "decl f9: <26>"
      - "  retn aleo1qnr4dkkvkgfqph0vzc3y6z2eu975wnpz2925ntjccd5cfqxtyu8sta57j8"
      - "decl f10: <27>"
      - "  retn [0, 0, 0, 0, 0, 0, 0, 0, 0, 0, 0, 0, 0, 0, 0, 0, 0, 0, 0, 0, 0, 0, 0, 0, 0, 0, 0, 0, 0, 0, 0, 0]"
      - "decl f11: <28>"
      - "  retn aleo1qnr4dkkvkgfqph0vzc3y6z2eu975wnpz2925ntjccd5cfqxtyu8sta57j8"
      - "decl f12: <29>"
      - "  retn [false]"
      - "decl f13: <30>"
      - "  retn false"
      - "decl f14: <31>"
      - "  retn [0]"
      - "decl f15: <32>"
      - "  retn false"
      - "decl f16: <33>"
      - "  retn [false]"
      - "decl f17: <34>"
      - "  retn false"
      - "decl f18: <35>"
      - "  retn [0]"
      - "decl f19: <36>"
      - "  retn false"
      - "decl f20: <37>"
      - "  retn [false, false, false, false, false, false, false, false, false, false, false, false, false, false, false, false, false, false, false, false, false, false, false, false, false, false, false, false, false, false, false, false, false, false, false, false, false, false, false, false, false, false, false, false, false, false, false, false, false, false, false, false, false, false, false, false, false, false, false, false, false, false, false, false, false, false, false, false, false, false, false, false, false, false, false, false, false, false, false, false, false, false, false, false, false, false, false, false, false, false, false, false, false, false, false, false, false, false, false, false, false, false, false, false, false, false, false, false, false, false, false, false, false, false, false, false, false, false, false, false, false, false, false, false, false, false, false, false, false, false, false, false, false, false, false, false, false, false, false, false, false, false, false, false, false, false, false, false, false, false, false, false, false, false, false, false, false, false, false, false, false, false, false, false, false, false, false, false, false, false, false, false, false, false, false, false, false, false, false, false, false, false, false, false, false, false, false, false, false, false, false, false, false, false, false, false, false, false, false, false, false, false, false, false, false, false, false, false, false, false, false, false, false, false, false, false, false, false, false, false, false, false, false, false, false, false, false, false, false, false, false, false, false, false, false, false, false, false, false, false, false, false, false, false, false, false, false, false, false, false, false, false, false]"
      - "decl f21: <38>"
      - "  retn 'a'"
      - "decl f22: <39>"
      - "  retn [0, 0, 0, 0, 0, 0, 0, 0, 0, 0, 0, 0, 0, 0, 0, 0, 0, 0, 0, 0, 0, 0, 0, 0, 0, 0, 0, 0, 0, 0, 0, 0]"
      - "decl f23: <40>"
      - "  retn 'a'"
      - "decl f24: <41>"
      - "  retn [false, false, false, false, false, false, false, false, false, false, false, false, false, false, false, false, false, false, false, false, false, false, false, false, false, false, false, false, false, false, false, false, false, false, false, false, false, false, false, false, false, false, false, false, false, false, false, false, false, false, false, false, false, false, false, false, false, false, false, false, false, false, false, false, false, false, false, false, false, false, false, false, false, false, false, false, false, false, false, false, false, false, false, false, false, false, false, false, false, false, false, false, false, false, false, false, false, false, false, false, false, false, false, false, false, false, false, false, false, false, false, false, false, false, false, false, false, false, false, false, false, false, false, false, false, false, false, false, false, false, false, false, false, false, false, false, false, false, false, false, false, false, false, false, false, false, false, false, false, false, false, false, false, false, false, false, false, false, false, false, false, false, false, false, false, false, false, false, false, false, false, false, false, false, false, false, false, false, false, false, false, false, false, false, false, false, false, false, false, false, false, false, false, false, false, false, false, false, false, false, false, false, false, false, false, false, false, false, false, false, false, false, false, false, false, false, false, false, false, false, false, false, false, false, false, false, false, false, false, false, false, false, false, false, false, false, false, false, false, false, false, false, false, false, false, false, false, false, false, false, false, false, false]"
      - "decl f25: <42>"
      - "  retn 'a'"
      - "decl f26: <43>"
      - "  retn [0, 0, 0, 0, 0, 0, 0, 0, 0, 0, 0, 0, 0, 0, 0, 0, 0, 0, 0, 0, 0, 0, 0, 0, 0, 0, 0, 0, 0, 0, 0, 0]"
      - "decl f27: <44>"
      - "  retn 'a'"
      - "decl f28: <45>"
      - "  retn [false, false, false, false, false, false, false, false, false, false, false, false, false, false, false, false, false, false, false, false, false, false, false, false, false, false, false, false, false, false, false, false, false, false, false, false, false, false, false, false, false, false, false, false, false, false, false, false, false, false, false, false, false, false, false, false, false, false, false, false, false, false, false, false, false, false, false, false, false, false, false, false, false, false, false, false, false, false, false, false, false, false, false, false, false, false, false, false, false, false, false, false, false, false, false, false, false, false, false, false, false, false, false, false, false, false, false, false, false, false, false, false, false, false, false, false, false, false, false, false, false, false, false, false, false, false, false, false, false, false, false, false, false, false, false, false, false, false, false, false, false, false, false, false, false, false, false, false, false, false, false, false, false, false, false, false, false, false, false, false, false, false, false, false, false, false, false, false, false, false, false, false, false, false, false, false, false, false, false, false, false, false, false, false, false, false, false, false, false, false, false, false, false, false, false, false, false, false, false, false, false, false, false, false, false, false, false, false, false, false, false, false, false, false, false, false, false, false, false, false, false, false, false, false, false, false, false, false, false, false, false, false, false, false, false, false, false, false, false, false, false, false, false, false, false, false, false, false, false, false, false, false, false]"
      - "decl f29: <46>"
      - "  retn []"
      - "decl f30: <47>"
      - "  retn [0, 0, 0, 0, 0, 0, 0, 0, 0, 0, 0, 0, 0, 0, 0, 0, 0, 0, 0, 0, 0, 0, 0, 0, 0, 0, 0, 0, 0, 0, 0, 0]"
      - "decl f31: <48>"
      - "  retn []"
      - "decl f32: <49>"
      - "  retn [false, false, false, false, false, false, false, false, false, false, false, false, false, false, false, false, false, false, false, false, false, false, false, false, false, false, false, false, false, false, false, false, false, false, false, false, false, false, false, false, false, false, false, false, false, false, false, false, false, false, false, false, false, false, false, false, false, false, false, false, false, false, false, false, false, false, false, false, false, false, false, false, false, false, false, false, false, false, false, false, false, false, false, false, false, false, false, false, false, false, false, false, false, false, false, false, false, false, false, false, false, false, false, false, false, false, false, false, false, false, false, false, false, false, false, false, false, false, false, false, false, false, false, false, false, false, false, false, false, false, false, false, false, false, false, false, false, false, false, false, false, false, false, false, false, false, false, false, false, false, false, false, false, false, false, false, false, false, false, false, false, false, false, false, false, false, false, false, false, false, false, false, false, false, false, false, false, false, false, false, false, false, false, false, false, false, false, false, false, false, false, false, false, false, false, false, false, false, false, false, false, false, false, false, false, false, false, false, false, false, false, false, false, false, false, false, false, false, false, false, false, false, false, false, false, false, false, false, false, false, false, false, false, false, false, false, false, false, false, false, false, false, false, false, false, false, false, false, false, false, false, false, false]"
      - "decl f33: <50>"
      - "  retn []"
      - "decl f34: <51>"
      - "  retn [0, 0, 0, 0, 0, 0, 0, 0, 0, 0, 0, 0, 0, 0, 0, 0, 0, 0, 0, 0, 0, 0, 0, 0, 0, 0, 0, 0, 0, 0, 0, 0]"
      - "decl f35: <52>"
      - "  retn []"
      - "decl f36: <53>"
      - "  retn [false, false, false, false, false, false, false, false, false, false, false, false, false, false, false, false, false, false, false, false, false, false, false, false, false, false, false, false, false, false, false, false, false, false, false, false, false, false, false, false, false, false, false, false, false, false, false, false, false, false, false, false, false, false, false, false, false, false, false, false, false, false, false, false, false, false, false, false, false, false, false, false, false, false, false, false, false, false, false, false, false, false, false, false, false, false, false, false, false, false, false, false, false, false, false, false, false, false, false, false, false, false, false, false, false, false, false, false, false, false, false, false, false, false, false, false, false, false, false, false, false, false, false, false, false, false, false, false, false, false, false, false, false, false, false, false, false, false, false, false, false, false, false, false, false, false, false, false, false, false, false, false, false, false, false, false, false, false, false, false, false, false, false, false, false, false, false, false, false, false, false, false, false, false, false, false, false, false, false, false, false, false, false, false, false, false, false, false, false, false, false, false, false, false, false, false, false, false, false, false, false, false, false, false, false, false, false, false, false, false, false, false, false, false, false, false, false, false, false, false, false, false, false, false, false, false, false, false, false, false, false, false, false, false, false, false, false, false, false, false, false, false, false, false, false, false, false, false, false, false, false, false, false, false, false, false, false, false, false, false, false, false, false, false, false, false, false, false, false, false, false, false, false, false, false, false, false, false, false, false, false, false, false, false, false, false, false, false, false, false, false, false, false, false, false, false, false, false, false, false, false, false, false, false, false, false, false, false, false, false, false, false, false, false, false, false, false, false, false, false, false, false, false, false, false, false, false, false, false, false, false, false, false, false, false, false, false, false, false, false, false, false, false, false, false, false, false, false, false, false, false, false, false, false, false, false, false, false, false, false, false, false, false, false, false, false, false, false, false, false, false, false, false, false, false, false, false, false, false, false, false, false, false, false, false, false, false, false, false, false, false, false, false, false, false, false, false, false, false, false, false, false, false, false, false, false, false, false, false, false, false, false, false, false, false, false, false, false, false, false, false, false, false, false, false, false, false, false, false, false, false, false, false, false, false, false, false, false, false, false, false, false, false, false, false, false, false, false, false, false, false, false, false, false, false, false, false, false, false, false, false, false, false, false, false, false, false, false, false, false, false, false, false, false, false, false, false, false, false, false, false, false, false, false, false, false, false, false, false, false, false, false, false, false, false, false, false, false, false, false, false, false, false, false, false, false]"
      - "decl f37: <54>"
      - "  retn []group"
      - "decl f38: <55>"
      - "  retn [0, 0, 0, 0, 0, 0, 0, 0, 0, 0, 0, 0, 0, 0, 0, 0, 0, 0, 0, 0, 0, 0, 0, 0, 0, 0, 0, 0, 0, 0, 0, 0, 0, 0, 0, 0, 0, 0, 0, 0, 0, 0, 0, 0, 0, 0, 0, 0, 0, 0, 0, 0, 0, 0, 0, 0, 0, 0, 0, 0, 0, 0, 0, 0]"
      - "decl f39: <56>"
      - "  retn []group"
      - "decl f40: <57>"
      - "  retn [false, false, false, false, false, false, false, false, false, false, false, false, false, false, false, false, false, false, false, false, false, false, false, false, false, false, false, false, false, false, false, false, false, false, false, false, false, false, false, false, false, false, false, false, false, false, false, false, false, false, false, false, false, false, false, false, false, false, false, false, false, false, false, false, false, false, false, false, false, false, false, false, false, false, false, false, false, false, false, false, false, false, false, false, false, false, false, false, false, false, false, false, false, false, false, false, false, false, false, false, false, false, false, false, false, false, false, false, false, false, false, false, false, false, false, false, false, false, false, false, false, false, false, false, false, false, false, false, false, false, false, false, false, false, false, false, false, false, false, false, false, false, false, false, false, false, false, false, false, false, false, false, false, false, false, false, false, false, false, false, false, false, false, false, false, false, false, false, false, false, false, false, false, false, false, false, false, false, false, false, false, false, false, false, false, false, false, false, false, false, false, false, false, false, false, false, false, false, false, false, false, false, false, false, false, false, false, false, false, false, false, false, false, false, false, false, false, false, false, false, false, false, false, false, false, false, false, false, false, false, false, false, false, false, false, false, false, false, false, false, false, false, false, false, false, false, false, false, false, false, false, false, false, false, false, false, false, false, false, false, false, false, false, false, false, false, false, false, false, false, false, false, false, false, false, false, false, false, false, false, false, false, false, false, false, false, false, false, false, false, false, false, false, false, false, false, false, false, false, false, false, false, false, false, false, false, false, false, false, false, false, false, false, false, false, false, false, false, false, false, false, false, false, false, false, false, false, false, false, false, false, false, false, false, false, false, false, false, false, false, false, false, false, false, false, false, false, false, false, false, false, false, false, false, false, false, false, false, false, false, false, false, false, false, false, false, false, false, false, false, false, false, false, false, false, false, false, false, false, false, false, false, false, false, false, false, false, false, false, false, false, false, false, false, false, false, false, false, false, false, false, false, false, false, false, false, false, false, false, false, false, false, false, false, false, false, false, false, false, false, false, false, false, false, false, false, false, false, false, false, false, false, false, false, false, false, false, false, false, false, false, false, false, false, false, false, false, false, false, false, false, false, false, false, false, false, false, false, false, false, false, false, false, false, false, false, false, false, false, false, false, false, false, false, false, false, false, false, false, false, false, false, false, false, false, false, false, false, false, false, false, false, false, false, false, false, false, false, false, false, false, false, false, false, false, false]"
      - "decl f41: <58>"
      - "  retn []group"
      - "decl f42: <59>"
      - "  retn [0, 0, 0, 0, 0, 0, 0, 0, 0, 0, 0, 0, 0, 0, 0, 0, 0, 0, 0, 0, 0, 0, 0, 0, 0, 0, 0, 0, 0, 0, 0, 0, 0, 0, 0, 0, 0, 0, 0, 0, 0, 0, 0, 0, 0, 0, 0, 0, 0, 0, 0, 0, 0, 0, 0, 0, 0, 0, 0, 0, 0, 0, 0, 0]"
      - "decl f43: <60>"
      - "  retn []group"
      - "decl f44: <61>"
      - "  retn [false, false, false, false, false, false, false, false]"
      - "decl f45: <62>"
      - "  retn 0"
      - "decl f46: <63>"
      - "  retn [0]"
      - "decl f47: <64>"
      - "  retn 0"
      - "decl f48: <65>"
      - "  retn [false, false, false, false, false, false, false, false]"
      - "decl f49: <66>"
      - "  retn 0"
      - "decl f50: <67>"
      - "  retn [0]"
      - "decl f51: <68>"
      - "  retn 0"
      - "decl f52: <69>"
      - "  retn [false, false, false, false, false, false, false, false, false, false, false, false, false, false, false, false]"
      - "decl f53: <70>"
      - "  retn 0"
      - "decl f54: <71>"
      - "  retn [0, 0]"
      - "decl f55: <72>"
      - "  retn 0"
      - "decl f56: <73>"
      - "  retn [false, false, false, false, false, false, false, false, false, false, false, false, false, false, false, false]"
      - "decl f57: <74>"
      - "  retn 0"
      - "decl f58: <75>"
      - "  retn [0, 0]"
      - "decl f59: <76>"
      - "  retn 0"
      - "decl f60: <77>"
      - "  retn [false, false, false, false, false, false, false, false, false, false, false, false, false, false, false, false, false, false, false, false, false, false, false, false, false, false, false, false, false, false, false, false]"
      - "decl f61: <78>"
      - "  retn 0"
      - "decl f62: <79>"
      - "  retn [0, 0, 0, 0]"
      - "decl f63: <80>"
      - "  retn 0"
      - "decl f64: <81>"
      - "  retn [false, false, false, false, false, false, false, false, false, false, false, false, false, false, false, false, false, false, false, false, false, false, false, false, false, false, false, false, false, false, false, false]"
      - "decl f65: <82>"
      - "  retn 0"
      - "decl f66: <83>"
      - "  retn [0, 0, 0, 0]"
      - "decl f67: <84>"
      - "  retn 0"
      - "decl f68: <85>"
      - "  retn [false, false, false, false, false, false, false, false, false, false, false, false, false, false, false, false, false, false, false, false, false, false, false, false, false, false, false, false, false, false, false, false, false, false, false, false, false, false, false, false, false, false, false, false, false, false, false, false, false, false, false, false, false, false, false, false, false, false, false, false, false, false, false, false]"
      - "decl f69: <86>"
      - "  retn 0"
      - "decl f70: <87>"
      - "  retn [0, 0, 0, 0, 0, 0, 0, 0]"
      - "decl f71: <88>"
      - "  retn 0"
      - "decl f72: <89>"
      - "  retn [false, false, false, false, false, false, false, false, false, false, false, false, false, false, false, false, false, false, false, false, false, false, false, false, false, false, false, false, false, false, false, false, false, false, false, false, false, false, false, false, false, false, false, false, false, false, false, false, false, false, false, false, false, false, false, false, false, false, false, false, false, false, false, false]"
      - "decl f73: <90>"
      - "  retn 0"
      - "decl f74: <91>"
      - "  retn [0, 0, 0, 0, 0, 0, 0, 0]"
      - "decl f75: <92>"
      - "  retn 0"
      - "decl f76: <93>"
      - "  retn [false, false, false, false, false, false, false, false, false, false, false, false, false, false, false, false, false, false, false, false, false, false, false, false, false, false, false, false, false, false, false, false, false, false, false, false, false, false, false, false, false, false, false, false, false, false, false, false, false, false, false, false, false, false, false, false, false, false, false, false, false, false, false, false, false, false, false, false, false, false, false, false, false, false, false, false, false, false, false, false, false, false, false, false, false, false, false, false, false, false, false, false, false, false, false, false, false, false, false, false, false, false, false, false, false, false, false, false, false, false, false, false, false, false, false, false, false, false, false, false, false, false, false, false, false, false, false, false]"
      - "decl f77: <94>"
      - "  retn 0"
      - "decl f78: <95>"
      - "  retn [0, 0, 0, 0, 0, 0, 0, 0, 0, 0, 0, 0, 0, 0, 0, 0]"
      - "decl f79: <96>"
      - "  retn 0"
      - "decl f80: <97>"
      - "  retn [false, false, false, false, false, false, false, false, false, false, false, false, false, false, false, false, false, false, false, false, false, false, false, false, false, false, false, false, false, false, false, false, false, false, false, false, false, false, false, false, false, false, false, false, false, false, false, false, false, false, false, false, false, false, false, false, false, false, false, false, false, false, false, false, false, false, false, false, false, false, false, false, false, false, false, false, false, false, false, false, false, false, false, false, false, false, false, false, false, false, false, false, false, false, false, false, false, false, false, false, false, false, false, false, false, false, false, false, false, false, false, false, false, false, false, false, false, false, false, false, false, false, false, false, false, false, false, false]"
      - "decl f81: <98>"
      - "  retn 0"
      - "decl f82: <99>"
      - "  retn [0, 0, 0, 0, 0, 0, 0, 0, 0, 0, 0, 0, 0, 0, 0, 0]"
      - "decl f83: <100>"
      - "  retn 0"
      - "decl f84: <101>"
      - "  retn [false, false, false, false, false, false, false, false]"
      - "decl f85: <102>"
      - "  retn 0"
      - "decl f86: <103>"
      - "  retn [0]"
      - "decl f87: <104>"
      - "  retn 0"
      - "decl f88: <105>"
      - "  retn [false, false, false, false, false, false, false, false]"
      - "decl f89: <106>"
      - "  retn 0"
      - "decl f90: <107>"
      - "  retn [0]"
      - "decl f91: <108>"
      - "  retn 0"
      - "decl f92: <109>"
      - "  retn [false, false, false, false, false, false, false, false, false, false, false, false, false, false, false, false]"
      - "decl f93: <110>"
      - "  retn 0"
      - "decl f94: <111>"
      - "  retn [0, 0]"
      - "decl f95: <112>"
      - "  retn 0"
      - "decl f96: <113>"
      - "  retn [false, false, false, false, false, false, false, false, false, false, false, false, false, false, false, false]"
      - "decl f97: <114>"
      - "  retn 0"
      - "decl f98: <115>"
      - "  retn [0, 0]"
      - "decl f99: <116>"
      - "  retn 0"
      - "decl f100: <117>"
      - "  retn [false, false, false, false, false, false, false, false, false, false, false, false, false, false, false, false, false, false, false, false, false, false, false, false, false, false, false, false, false, false, false, false]"
      - "decl f101: <118>"
      - "  retn 0"
      - "decl f102: <119>"
      - "  retn [0, 0, 0, 0]"
      - "decl f103: <120>"
      - "  retn 0"
      - "decl f104: <121>"
      - "  retn [false, false, false, false, false, false, false, false, false, false, false, false, false, false, false, false, false, false, false, false, false, false, false, false, false, false, false, false, false, false, false, false]"
      - "decl f105: <122>"
      - "  retn 0"
      - "decl f106: <123>"
      - "  retn [0, 0, 0, 0]"
      - "decl f107: <124>"
      - "  retn 0"
      - "decl f108: <125>"
      - "  retn [false, false, false, false, false, false, false, false, false, false, false, false, false, false, false, false, false, false, false, false, false, false, false, false, false, false, false, false, false, false, false, false, false, false, false, false, false, false, false, false, false, false, false, false, false, false, false, false, false, false, false, false, false, false, false, false, false, false, false, false, false, false, false, false]"
      - "decl f109: <126>"
      - "  retn 0"
      - "decl f110: <127>"
      - "  retn [0, 0, 0, 0, 0, 0, 0, 0]"
      - "decl f111: <128>"
      - "  retn 0"
      - "decl f112: <129>"
      - "  retn [false, false, false, false, false, false, false, false, false, false, false, false, false, false, false, false, false, false, false, false, false, false, false, false, false, false, false, false, false, false, false, false, false, false, false, false, false, false, false, false, false, false, false, false, false, false, false, false, false, false, false, false, false, false, false, false, false, false, false, false, false, false, false, false]"
      - "decl f113: <130>"
      - "  retn 0"
      - "decl f114: <131>"
      - "  retn [0, 0, 0, 0, 0, 0, 0, 0]"
      - "decl f115: <132>"
      - "  retn 0"
      - "decl f116: <133>"
      - "  retn [false, false, false, false, false, false, false, false, false, false, false, false, false, false, false, false, false, false, false, false, false, false, false, false, false, false, false, false, false, false, false, false, false, false, false, false, false, false, false, false, false, false, false, false, false, false, false, false, false, false, false, false, false, false, false, false, false, false, false, false, false, false, false, false, false, false, false, false, false, false, false, false, false, false, false, false, false, false, false, false, false, false, false, false, false, false, false, false, false, false, false, false, false, false, false, false, false, false, false, false, false, false, false, false, false, false, false, false, false, false, false, false, false, false, false, false, false, false, false, false, false, false, false, false, false, false, false, false]"
      - "decl f117: <134>"
      - "  retn 0"
      - "decl f118: <135>"
      - "  retn [0, 0, 0, 0, 0, 0, 0, 0, 0, 0, 0, 0, 0, 0, 0, 0]"
      - "decl f119: <136>"
      - "  retn 0"
      - "decl f120: <137>"
      - "  retn [false, false, false, false, false, false, false, false, false, false, false, false, false, false, false, false, false, false, false, false, false, false, false, false, false, false, false, false, false, false, false, false, false, false, false, false, false, false, false, false, false, false, false, false, false, false, false, false, false, false, false, false, false, false, false, false, false, false, false, false, false, false, false, false, false, false, false, false, false, false, false, false, false, false, false, false, false, false, false, false, false, false, false, false, false, false, false, false, false, false, false, false, false, false, false, false, false, false, false, false, false, false, false, false, false, false, false, false, false, false, false, false, false, false, false, false, false, false, false, false, false, false, false, false, false, false, false, false]"
      - "decl f121: <138>"
      - "  retn 0"
      - "decl f122: <139>"
      - "  retn [0, 0, 0, 0, 0, 0, 0, 0, 0, 0, 0, 0, 0, 0, 0, 0]"
      - "decl f123: <140>"
      - "  retn 0"
      - ""
    output:
      - input_file: input/dummy.in
        output:
          registers:
            r0:
              type: bool
              value: "true"
<<<<<<< HEAD
    initial_ast: ac83e243deed0d71ec52ac0c76845a6c0f5cc5438ce751b30178770a364e1a0e
    imports_resolved_ast: a5329c828f22b125ea5477bf0cef05bbd0240011969eb2363f59ef78ff30d634
    canonicalized_ast: eccc7fda6bfda22828528fb600cc5739e77a22e3573da4917e73e9f4b4193a38
    type_inferenced_ast: 04be4c887d86d233728c437ba715766e56ba52169882ab6534fcb698cf376a0a
=======
    initial_ast: b47de3b16a3da7ad9bd3bd2957a4178e6d31aead0888c155050bd47595436650
    imports_resolved_ast: a29f41360d91235a3882dbcc67fd11f2b3fa036ec0b834b5b86969ac88968e6c
    canonicalized_ast: e129f439910a93cedbf97041e190f14bd9b8fe6503204d48da572a1ed310f25a
    type_inferenced_ast: b324d5671c7ac22ae7548eabdf5d3e7c3eec8587cbfc8e2af5ea6020d381770a
>>>>>>> d621ee72
<|MERGE_RESOLUTION|>--- conflicted
+++ resolved
@@ -289,14 +289,7 @@
             r0:
               type: bool
               value: "true"
-<<<<<<< HEAD
-    initial_ast: ac83e243deed0d71ec52ac0c76845a6c0f5cc5438ce751b30178770a364e1a0e
-    imports_resolved_ast: a5329c828f22b125ea5477bf0cef05bbd0240011969eb2363f59ef78ff30d634
-    canonicalized_ast: eccc7fda6bfda22828528fb600cc5739e77a22e3573da4917e73e9f4b4193a38
-    type_inferenced_ast: 04be4c887d86d233728c437ba715766e56ba52169882ab6534fcb698cf376a0a
-=======
-    initial_ast: b47de3b16a3da7ad9bd3bd2957a4178e6d31aead0888c155050bd47595436650
-    imports_resolved_ast: a29f41360d91235a3882dbcc67fd11f2b3fa036ec0b834b5b86969ac88968e6c
-    canonicalized_ast: e129f439910a93cedbf97041e190f14bd9b8fe6503204d48da572a1ed310f25a
-    type_inferenced_ast: b324d5671c7ac22ae7548eabdf5d3e7c3eec8587cbfc8e2af5ea6020d381770a
->>>>>>> d621ee72
+    initial_ast: d349a9b13b294facaf2a6eeba0622f9527b2cd046f882b9277866e5e6cfba7bf
+    imports_resolved_ast: 4694504515d3bf1ff0e90170d0048608c0db2a3955b1bbf623dbb2f3ce4e986d
+    canonicalized_ast: 0da35b22759fcb08f7ae092ac50bfd8944bb6442463a37bbb2db86b09053364e
+    type_inferenced_ast: 7d4166455ff91a5a9a2915e6bbafd338df5822fba5826c0bc857d499673ec020