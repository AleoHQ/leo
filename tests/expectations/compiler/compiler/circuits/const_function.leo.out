---
namespace: Compile
expectation: Pass
outputs:
  - circuit:
      num_public_variables: 0
      num_private_variables: 2
      num_constraints: 2
      at: 401937c524c61a28b4fab76d7a1f85bb628850012af62362a0922610372faf92
      bt: cdf9a9cee4f2edf55111a95ae60bde9801080f6bde638a5c79273a39a2f9f7f5
      ct: 643d5437104296e21d906ecb15b2c96ad278f20cfc4af53b12bb6069bd853726
    output:
      - input_file: input/dummy.in
        output:
          registers:
            r0:
              type: bool
              value: "true"
    initial_ast: b0339abb862d89fc1ed0adb752e4f102879d55c568acbb8a3bf13b5099e9a572
<<<<<<< HEAD
    imports_resolved_ast: fcf7c42e5a76d366b3276700c73d6cb2466b2f33d6f55697781edf6b5f1d8ea5
    canonicalized_ast: fcf7c42e5a76d366b3276700c73d6cb2466b2f33d6f55697781edf6b5f1d8ea5
    type_inferenced_ast: 64dbb5ecba1ea103b7afbea6108aaa1af68cbc8f367e63be57c02ae4e46bec73
=======
    ir: e63f09455fb730dfcc4ff50c2e18dc06690ea2bcda3d72fd342f06f0bb516f52
    imports_resolved_ast: 88b21c4f67fd2822d394886f2bc2fcca3e8a3ae88f473997c56fa1b8692179ec
    canonicalized_ast: 88b21c4f67fd2822d394886f2bc2fcca3e8a3ae88f473997c56fa1b8692179ec
    type_inferenced_ast: 08b16cc88c8f3777c9274b8cd1c75e35ab2b98b8364bc23313527c4840b97a37
>>>>>>> 3626fbdb
<|MERGE_RESOLUTION|>--- conflicted
+++ resolved
@@ -17,13 +17,7 @@
               type: bool
               value: "true"
     initial_ast: b0339abb862d89fc1ed0adb752e4f102879d55c568acbb8a3bf13b5099e9a572
-<<<<<<< HEAD
+    ir: e63f09455fb730dfcc4ff50c2e18dc06690ea2bcda3d72fd342f06f0bb516f52
     imports_resolved_ast: fcf7c42e5a76d366b3276700c73d6cb2466b2f33d6f55697781edf6b5f1d8ea5
     canonicalized_ast: fcf7c42e5a76d366b3276700c73d6cb2466b2f33d6f55697781edf6b5f1d8ea5
-    type_inferenced_ast: 64dbb5ecba1ea103b7afbea6108aaa1af68cbc8f367e63be57c02ae4e46bec73
-=======
-    ir: e63f09455fb730dfcc4ff50c2e18dc06690ea2bcda3d72fd342f06f0bb516f52
-    imports_resolved_ast: 88b21c4f67fd2822d394886f2bc2fcca3e8a3ae88f473997c56fa1b8692179ec
-    canonicalized_ast: 88b21c4f67fd2822d394886f2bc2fcca3e8a3ae88f473997c56fa1b8692179ec
-    type_inferenced_ast: 08b16cc88c8f3777c9274b8cd1c75e35ab2b98b8364bc23313527c4840b97a37
->>>>>>> 3626fbdb
+    type_inferenced_ast: 64dbb5ecba1ea103b7afbea6108aaa1af68cbc8f367e63be57c02ae4e46bec73