--- conflicted
+++ resolved
@@ -16,14 +16,7 @@
             r0:
               type: bool
               value: "true"
-<<<<<<< HEAD
     initial_ast: bfa30beffc481e456cc4be626d48eb4eaa8453cd07c513e9377b696cf36fda78
-    imports_resolved_ast: bfa30beffc481e456cc4be626d48eb4eaa8453cd07c513e9377b696cf36fda78
-    canonicalized_ast: bfa30beffc481e456cc4be626d48eb4eaa8453cd07c513e9377b696cf36fda78
-    type_inferenced_ast: a3a54e56fa512e6c43cfd55acd9cb5dffd35f8151fc6ec3fcadf2c4a502f198c
-=======
-    initial_ast: 5273a592b167cfe040b2bca7337521084d7a6640651bca584545e9eeb2e4fa88
-    imports_resolved_ast: 2b5126eef050bdfdb68da8587756219441517fcd1c704c8f9d1ea102392b1580
-    canonicalized_ast: 2b5126eef050bdfdb68da8587756219441517fcd1c704c8f9d1ea102392b1580
-    type_inferenced_ast: 4a42f661d6de987682e28824a97d3989ddd5444d51620d77bc6637abd876c425
->>>>>>> a5f74195
+    imports_resolved_ast: 2f07dcf0d3acfad42ff3e011de9feebba13bcd61e19ff6926b0924809738df13
+    canonicalized_ast: 2f07dcf0d3acfad42ff3e011de9feebba13bcd61e19ff6926b0924809738df13
+    type_inferenced_ast: 178243a104a6ba5689c3b9ca8112445488507b5e27a13a80946f6ccc3fb4c0a2