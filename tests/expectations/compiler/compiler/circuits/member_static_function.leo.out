---
namespace: Compile
expectation: Pass
outputs:
  - circuit:
      num_public_variables: 0
      num_private_variables: 2
      num_constraints: 2
      at: 401937c524c61a28b4fab76d7a1f85bb628850012af62362a0922610372faf92
      bt: cdf9a9cee4f2edf55111a95ae60bde9801080f6bde638a5c79273a39a2f9f7f5
      ct: 643d5437104296e21d906ecb15b2c96ad278f20cfc4af53b12bb6069bd853726
    ir:
      - "decl f0: <0>"
      - "  store &v1, ((v0), (), (), ())"
      - "  call &v3, f1, 1"
      - "  store &v4, v3"
      - "  eq &v5, v4, 1"
      - "  eq &v6, v5, v2"
      - "  retn v6"
      - "decl f1: <7>"
      - "  retn v7"
      - ""
    output:
      - input_file: input/dummy.in
        output:
          registers:
            r0:
              type: bool
              value: "true"
<<<<<<< HEAD
    initial_ast: 00aa3a668c3410e91142067d361e98f0b46ced62e9b258652e12c784fad379bc
    imports_resolved_ast: c90960d71f78af16c046f5e88dbbba62eeb7124b10b7ceb16e13f106fa82ed6e
    canonicalized_ast: c90960d71f78af16c046f5e88dbbba62eeb7124b10b7ceb16e13f106fa82ed6e
    type_inferenced_ast: bc7ea076803ac72394bd6e6c38fdec6d2c6e89cf00583dfa03ed698969c46d28
=======
    initial_ast: daf4686b1ac7b315b705c79987a0ab3eda577e6cdb172ac784131718a2a43dd2
    imports_resolved_ast: 8e393398211b4b71a6039f02b39a21e5fc58d5723e531e62547a97de9384b5f6
    canonicalized_ast: 8e393398211b4b71a6039f02b39a21e5fc58d5723e531e62547a97de9384b5f6
    type_inferenced_ast: 22c9cc308bf034f36cd6ecec36584e38ad355806d9d370daeee3624910322af8
>>>>>>> 2a7298b8
<|MERGE_RESOLUTION|>--- conflicted
+++ resolved
@@ -27,14 +27,7 @@
             r0:
               type: bool
               value: "true"
-<<<<<<< HEAD
-    initial_ast: 00aa3a668c3410e91142067d361e98f0b46ced62e9b258652e12c784fad379bc
-    imports_resolved_ast: c90960d71f78af16c046f5e88dbbba62eeb7124b10b7ceb16e13f106fa82ed6e
-    canonicalized_ast: c90960d71f78af16c046f5e88dbbba62eeb7124b10b7ceb16e13f106fa82ed6e
-    type_inferenced_ast: bc7ea076803ac72394bd6e6c38fdec6d2c6e89cf00583dfa03ed698969c46d28
-=======
-    initial_ast: daf4686b1ac7b315b705c79987a0ab3eda577e6cdb172ac784131718a2a43dd2
-    imports_resolved_ast: 8e393398211b4b71a6039f02b39a21e5fc58d5723e531e62547a97de9384b5f6
-    canonicalized_ast: 8e393398211b4b71a6039f02b39a21e5fc58d5723e531e62547a97de9384b5f6
-    type_inferenced_ast: 22c9cc308bf034f36cd6ecec36584e38ad355806d9d370daeee3624910322af8
->>>>>>> 2a7298b8
+    initial_ast: f39a4c5258436562c0e94779f203ea6c7adf18f0f74d323351f5de35191f8d09
+    imports_resolved_ast: e163349f180927d996ddd8e8a20d0deb12a50a292816b3096b5454f8498b727f
+    canonicalized_ast: e163349f180927d996ddd8e8a20d0deb12a50a292816b3096b5454f8498b727f
+    type_inferenced_ast: 1f7e1c167b5b28e951c915da8f9068bb59da1182593da1c01987bf8b0cd42375