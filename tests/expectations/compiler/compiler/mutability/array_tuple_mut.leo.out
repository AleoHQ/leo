--- conflicted
+++ resolved
@@ -36,14 +36,7 @@
             r0:
               type: bool
               value: "true"
-<<<<<<< HEAD
-    initial_ast: a4d6ad9aa30c7d68ddcf88d579ef434d6456d32c118769f0fb2ac53add50e198
-    imports_resolved_ast: 27f5a2a840f2a71e5352e9e1f97fe7e8871bb95aadcc0ebcfa5b1a70267535ca
-    canonicalized_ast: 27f5a2a840f2a71e5352e9e1f97fe7e8871bb95aadcc0ebcfa5b1a70267535ca
-    type_inferenced_ast: 00da013aef3ed7c6b2208adc93b88156bd8cc7995359cb14388418f7fbff7ad0
-=======
-    initial_ast: c70d72f71d9d6869b60dc695b2d6a99878a1e400ed9a4b4b49360340438afaef
-    imports_resolved_ast: 39fd8dbf6163f7972cab1ebff14afcf5b39336729f7d10cbd5de83624503ae02
-    canonicalized_ast: 39fd8dbf6163f7972cab1ebff14afcf5b39336729f7d10cbd5de83624503ae02
-    type_inferenced_ast: 86a6ed14f29cc11e2b19056e2481de59652c69588459a199118fc4e61a0c475d
->>>>>>> 9ad0d8d9
+    initial_ast: d36e91f7edebca4396ad2e1027f0a475d99d25371061487071447d46af2c9f35
+    imports_resolved_ast: f3127337f3009c22779f216871dbe713ccd374bdc34843f58fbeeafd4fc0914b
+    canonicalized_ast: f3127337f3009c22779f216871dbe713ccd374bdc34843f58fbeeafd4fc0914b
+    type_inferenced_ast: 878a713613504e14f62acd9158e5ea0dc01bd2d16be60773cbe6bbfb3eb52adc