---
namespace: Compile
expectation: Pass
outputs:
  - output:
      - initial_input_ast: no input
<<<<<<< HEAD
    initial_ast: 3cf73b90d40fce8273b69ccf99424ad3b5f8fce2999d06bb1413428280f17f7d
    unrolled_ast: 3cf73b90d40fce8273b69ccf99424ad3b5f8fce2999d06bb1413428280f17f7d
=======
    initial_ast: efc5103265669cbb2f34ccd0fc92191aa66772481e811b73c011374cdd4b8b6a
>>>>>>> f7202b3e
<|MERGE_RESOLUTION|>--- conflicted
+++ resolved
@@ -4,9 +4,5 @@
 outputs:
   - output:
       - initial_input_ast: no input
-<<<<<<< HEAD
-    initial_ast: 3cf73b90d40fce8273b69ccf99424ad3b5f8fce2999d06bb1413428280f17f7d
-    unrolled_ast: 3cf73b90d40fce8273b69ccf99424ad3b5f8fce2999d06bb1413428280f17f7d
-=======
     initial_ast: efc5103265669cbb2f34ccd0fc92191aa66772481e811b73c011374cdd4b8b6a
->>>>>>> f7202b3e
+    unrolled_ast: efc5103265669cbb2f34ccd0fc92191aa66772481e811b73c011374cdd4b8b6a