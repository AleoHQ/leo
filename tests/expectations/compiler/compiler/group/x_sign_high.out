--- conflicted
+++ resolved
@@ -4,9 +4,5 @@
 outputs:
   - output:
       - initial_input_ast: no input
-<<<<<<< HEAD
-    initial_ast: 5857efaf620a19b42463f90fc00a309a7c89c31e4a5b664b2bdd1c42161e777b
-=======
-    initial_ast: 6e808c463afff262c70c39e5d08c8657a99b8fa2bf8146de4e37da144f277723
->>>>>>> 977e3369
+    initial_ast: 0ae122eb2bd121db2f072a8d79afbe3d0ad1023e7a4aaee2e4e9f4ba5c1a3c36
     symbol_table: 2d0db26fa84f8daad71afd4420718043de1c97757ae4fe4fa78e9874891d1d80