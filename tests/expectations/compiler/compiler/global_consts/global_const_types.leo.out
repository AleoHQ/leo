---
namespace: Compile
expectation: Pass
outputs:
  - circuit:
      num_public_variables: 0
      num_private_variables: 96
      num_constraints: 96
      at: e5794b83d06580d5fdea9af41108229b224b535fd8a5d2cb20173c72c56e01e0
      bt: 2ed178268b3bcb0a955fcf9ced94c7047d8ed05e93726a29e57f87a736d753ae
      ct: 2f3479b10072c25be2f81a1351b1894cf0d57490a4a961f0489601710237dec1
    ir:
      - "decl f0: <0>"
      - "  store &v0, 8"
      - "  store &v1, [[0, 0], [0, 0], [0, 0]]"
      - "  store &v2, (1, 2)"
      - "  tget &v3, (1, 2), 0"
      - "  tget &v4, (1, 2), 1"
      - "  store &v5, [1]group"
      - "  store &v6, (_, [1])group"
      - "  store &v7, [2]"
      - "  store &v8, 9"
      - "  store &v9, (10, 20)"
      - "  store &v10, 'a'"
      - "  store &v11, ['H', 'e', 'l', 'l', 'o', ',', ' ', 'W', 'o', 'r', 'l', 'd', '!']"
      - "  store &v13, ((v12), (), (), ())"
      - "  tget &v15, (1, 2), 0"
      - "  tget &v16, (1, 2), 1"
      - "  eq &v17, v14, 8"
      - "  and &v18, v17, true"
      - "  and &v19, v18, true"
      - "  and &v20, v19, true"
      - "  eq &v21, v15, 1"
      - "  and &v22, v20, v21"
      - "  eq &v23, v16, 2"
      - "  and &v24, v22, v23"
      - "  eq &v25, v14, 1"
      - "  and &v26, v24, v25"
      - "  and &v27, v26, true"
      - "  and &v28, v27, true"
      - "  and &v29, v28, true"
      - "  and &v30, v29, true"
      - "  and &v31, v30, true"
      - "  and &v32, v31, true"
      - "  and &v33, v32, true"
      - "  and &v34, v33, true"
      - "  and &v35, v34, true"
      - "  retn v35"
      - ""
    output:
      - input_file: globals.in
        output:
          registers:
            r0:
              type: bool
              value: "false"
<<<<<<< HEAD
    initial_ast: 6b418e10eda42eb0a935e935ffe7eba9b355003519efc86c7423d1e16f1ca1b6
    imports_resolved_ast: 4eb8876a34c820eed557c5ad53368712a5a419bec9f1aa7dc3c8371b59c95dfb
    canonicalized_ast: 8947231669274d89f6015ca9814e3193083a9e0cf1f794d30e1acfd54f19fedb
    type_inferenced_ast: 4c741f472de20b7edb1054bd0cf1785b5bb75565016a8ca94497efd0d96a07d4
=======
    initial_ast: 3182e6bf26a592b41a30ae176a99927317d7c2f31ed22407c8a0beeebe2e1fe3
    imports_resolved_ast: 71a0f6cbb72ce9af429135a9d54bdd24be4ee877f368e90dee990be112e3f694
    canonicalized_ast: 22cdb228f185efb6faa402b8d89dc6c849d59f9fca21f783e18ea446183cc753
    type_inferenced_ast: 19821b865aace85bff77d74cb1d73aa353162e4371b9bfb5752f152f72ecca99
>>>>>>> 9ad0d8d9
<|MERGE_RESOLUTION|>--- conflicted
+++ resolved
@@ -54,14 +54,7 @@
             r0:
               type: bool
               value: "false"
-<<<<<<< HEAD
-    initial_ast: 6b418e10eda42eb0a935e935ffe7eba9b355003519efc86c7423d1e16f1ca1b6
-    imports_resolved_ast: 4eb8876a34c820eed557c5ad53368712a5a419bec9f1aa7dc3c8371b59c95dfb
-    canonicalized_ast: 8947231669274d89f6015ca9814e3193083a9e0cf1f794d30e1acfd54f19fedb
-    type_inferenced_ast: 4c741f472de20b7edb1054bd0cf1785b5bb75565016a8ca94497efd0d96a07d4
-=======
-    initial_ast: 3182e6bf26a592b41a30ae176a99927317d7c2f31ed22407c8a0beeebe2e1fe3
-    imports_resolved_ast: 71a0f6cbb72ce9af429135a9d54bdd24be4ee877f368e90dee990be112e3f694
-    canonicalized_ast: 22cdb228f185efb6faa402b8d89dc6c849d59f9fca21f783e18ea446183cc753
-    type_inferenced_ast: 19821b865aace85bff77d74cb1d73aa353162e4371b9bfb5752f152f72ecca99
->>>>>>> 9ad0d8d9
+    initial_ast: 43ea8a39e56fe5ef065e0d0a43b817da4617dd65524164fdc2e1358957d4beca
+    imports_resolved_ast: 97b94f05cf90e4ca470a17adc0dc1e22fc007b2e9d5747318a7c19f39ddb626f
+    canonicalized_ast: 7271243a51b3ce84095e9dc611afaa352163c78b56fed8aea279a47d160f5538
+    type_inferenced_ast: 7fe810ae36296232b73b4c49522fa8fb5fbd2f4c2ac437c057d0392874e307cd