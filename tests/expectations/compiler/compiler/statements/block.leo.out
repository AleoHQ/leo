--- conflicted
+++ resolved
@@ -25,14 +25,7 @@
             a:
               type: bool
               value: "true"
-<<<<<<< HEAD
-    initial_ast: 9feb5216212026b815073a1decf0496cab414918e17cc00aff8910d7da5c571b
-    imports_resolved_ast: 82749ed275ed72fdc30c1dfd15b496b28e27d38396596d7ccef09b283687d8cd
-    canonicalized_ast: 69c24cd4950af0d7c5a25b867e607599b2aacab5e5ad44ab880ea8e2bb4668e6
-    type_inferenced_ast: 1e7e846785d5c28849c89540a4c9efa110c26bbd41a700c16bc48c293882ce40
-=======
-    initial_ast: 214f15f46e6a676b247baaa477a80bd386b40057d0099310259cf2d77863de05
-    imports_resolved_ast: 7f5cd4befb624f9be36b73a77157578c65b3be39cd5b955e80005ebe4d64bafa
-    canonicalized_ast: 2ae75a75e1ff5945f858e6f3ae8b2f3a5ff92921ca47cba33efe5640a43df6be
-    type_inferenced_ast: fa4dc59ab6719927384d1a284e5c0f6101a15b342642886e9a54e4849a11a9d1
->>>>>>> 9ad0d8d9
+    initial_ast: b4829a8698500a30eb40cc6864a3f168ab8bbaa7e17c7b479be77166bff74b86
+    imports_resolved_ast: 0a04ad95c43cb2bc223d5140d48e434de78c23bc19d58aab7c4983f56671bb47
+    canonicalized_ast: 292a9cff649afac0b6e2bc38786ba4aeaf1c87d3229a4f46a32379fe0f46d469
+    type_inferenced_ast: 4b7d822da037d6b7086df2f624048767c733b5e2b1251592b86dedb7a6612037