--- conflicted
+++ resolved
@@ -26,14 +26,7 @@
             a:
               type: bool
               value: "true"
-<<<<<<< HEAD
-    initial_ast: 4fc42128bfbde66dda5ac05d2efef3aae17afa2a0c68d4244df55f696ed8fa59
-    imports_resolved_ast: d5a9900dd69cdf26a10d303568db8aa489908f780541b8a0892e1aa2a9440de0
-    canonicalized_ast: 5a56d5c7a9e516b6df1ea2d921033ac6ebaf2eb3174825394f9105d320f8388f
-    type_inferenced_ast: 77f4fa3052aff2f71184c015cc75c890ac5a1700dde1e06ae2c2d89e8d3fb6fb
-=======
-    initial_ast: 2646f86b4f8cb47e7c500c32a1f2755f3c886ac90ef7eef78a853746648c291e
-    imports_resolved_ast: d0da3b16dd44c50e2568ecef2cccb5f07707aa298c0ba2da40254c9a87c427af
-    canonicalized_ast: 6e34636a8f0478da96adf48a8fac807adb165639f6eabc729adfa560e9d05b04
-    type_inferenced_ast: 38a744b304708ee3864c14456c29ba0e8ab4c293ea57f2c6bbc3fa82dc2063eb
->>>>>>> 9ad0d8d9
+    initial_ast: d9efc4637d0628e6db017037e02e094dcf17651a781221974108d42ec300ee4d
+    imports_resolved_ast: 48e1d38dd2e76726bdc806f332f2bbd28f452e4030cd62c37e4c5c9d9e4c24e6
+    canonicalized_ast: 788aa6ed9834453ab20d76df5d64746132415db0ebb7e735705b8cf26027f258
+    type_inferenced_ast: 44a9272b09cd9e727206f3c71519b65cf715c0112ddb6a9f6266aef4b19697a9