--- conflicted
+++ resolved
@@ -281,14 +281,7 @@
             a:
               type: bool
               value: "true"
-<<<<<<< HEAD
-    initial_ast: 0937bb9009b6741715b2c0ccc01accde54cb6aee6db3c96c912b0705f25c1af3
-    imports_resolved_ast: b0bdba10c26f614ffd534f7014504005d771fc558c7c3e42d7c43946d4c77435
-    canonicalized_ast: b0bdba10c26f614ffd534f7014504005d771fc558c7c3e42d7c43946d4c77435
-    type_inferenced_ast: 8311da5d430369979de0f205729e54e2ca539ed0a134e4d6e18e4afdab10d245
-=======
-    initial_ast: d4a8d1334d6cd4fd3fa829b78e3949558b5c6706fe1b60d964e631b9bd9afffa
-    imports_resolved_ast: 1d49102bace80ec320bc099875cf9bb4bb62c2e76d010318914bbf849884a7cf
-    canonicalized_ast: 1d49102bace80ec320bc099875cf9bb4bb62c2e76d010318914bbf849884a7cf
-    type_inferenced_ast: a998e85860e0f067ffda4acf958f78088ce01f44c7e7436b93e13e6a9fe0f6d7
->>>>>>> d621ee72
+    initial_ast: f5954de9b6fac2ae0e5f1dd573cc3936e4c2cb708f91bb5c950da7d69a293042
+    imports_resolved_ast: f1f124d09377452edf0f4bac9e1d0b0cfb3f01dd3a0f0dedc418b599531629ae
+    canonicalized_ast: f1f124d09377452edf0f4bac9e1d0b0cfb3f01dd3a0f0dedc418b599531629ae
+    type_inferenced_ast: 0ccb22ed597da2e99c2353c1b3144f95953b9cd7c1f336b8b2d64ed65fbd28b9