---
namespace: Compile
expectation: Pass
outputs:
  - circuit:
      num_public_variables: 0
      num_private_variables: 4
      num_constraints: 4
      at: ba65c8c85d676559099b1e0b0b0409fc2af441050591ecbbdd00319fd879f941
      bt: 89fc68aab179f6cf1f33e0e9313f7d7e73fcb89048e3bc03c14705b1686ae2bb
      ct: 210e130878aabaf46f1fe72749a263f9eb71c6a262b80f13882ed08d472c0ecd
    ir:
      - "decl f0: <0>"
      - "  store &v2, ((v0, v1), (), (), ())"
      - "  tget &v4, v3, 0"
      - "  pick &v5, v4, false, true"
      - "  tget &v6, v3, 1"
      - "  pick &v7, v6, false, true"
      - "  tget &v8, (v5, v7), 0"
      - "  tget &v9, (v5, v7), 1"
      - "  retn (v9, v8)"
      - ""
    output:
      - input_file: inputs/true_true.in
        output:
          registers:
            b:
              type: bool
              value: "false"
            c:
              type: bool
              value: "true"
<<<<<<< HEAD
    initial_ast: c18a7bd080abfed125860e691109d24eefeb044f1c63ab70629a591f4b44978c
    imports_resolved_ast: 6d1aef3266eb0791056359fe7aabcf888a6aeff09ec1f91413a7cdbafa688a7c
    canonicalized_ast: 6d1aef3266eb0791056359fe7aabcf888a6aeff09ec1f91413a7cdbafa688a7c
    type_inferenced_ast: 8da8339d21cfe6cb9468926eac89d13bc85160c1465ddc233ea22d12a17b05d9
=======
    initial_ast: 5bf1f23a06d9b452245dd3ca41400902d5a7508167df0cff1a46531261ca9e2b
    imports_resolved_ast: 54525ebb58559dce785c0144cb2031bc62f7bfca6d33f0128b47935dc34a960a
    canonicalized_ast: 54525ebb58559dce785c0144cb2031bc62f7bfca6d33f0128b47935dc34a960a
    type_inferenced_ast: 84707c0c93b7f95fffb3f04f0481f31b1a8d6e4cfc5ecbf462a23db8a571c4ae
>>>>>>> 9ad0d8d9
<|MERGE_RESOLUTION|>--- conflicted
+++ resolved
@@ -30,14 +30,7 @@
             c:
               type: bool
               value: "true"
-<<<<<<< HEAD
-    initial_ast: c18a7bd080abfed125860e691109d24eefeb044f1c63ab70629a591f4b44978c
-    imports_resolved_ast: 6d1aef3266eb0791056359fe7aabcf888a6aeff09ec1f91413a7cdbafa688a7c
-    canonicalized_ast: 6d1aef3266eb0791056359fe7aabcf888a6aeff09ec1f91413a7cdbafa688a7c
-    type_inferenced_ast: 8da8339d21cfe6cb9468926eac89d13bc85160c1465ddc233ea22d12a17b05d9
-=======
-    initial_ast: 5bf1f23a06d9b452245dd3ca41400902d5a7508167df0cff1a46531261ca9e2b
-    imports_resolved_ast: 54525ebb58559dce785c0144cb2031bc62f7bfca6d33f0128b47935dc34a960a
-    canonicalized_ast: 54525ebb58559dce785c0144cb2031bc62f7bfca6d33f0128b47935dc34a960a
-    type_inferenced_ast: 84707c0c93b7f95fffb3f04f0481f31b1a8d6e4cfc5ecbf462a23db8a571c4ae
->>>>>>> 9ad0d8d9
+    initial_ast: aa6ed8851286a1ca33cf502481218d67c80764fe916c0167d93343f8d0f4a576
+    imports_resolved_ast: de6ba2219ed17aba5684de63948ef29adccc6511edbdbc2658c03298141a79ad
+    canonicalized_ast: de6ba2219ed17aba5684de63948ef29adccc6511edbdbc2658c03298141a79ad
+    type_inferenced_ast: 5a027a12dc9c0cb95901a06750355c63fe3e4520c0a75b82b6f89caedcc6ccc7