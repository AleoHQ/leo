--- conflicted
+++ resolved
@@ -265,14 +265,7 @@
             a:
               type: bool
               value: "true"
-<<<<<<< HEAD
-    initial_ast: 578d1ccb7db6d76fae6921f9c625b6294d40f0267eb533d2f8af6682b4c441e8
-    imports_resolved_ast: b23f2c3c31695979bb78a9d7b2e88b7ffc77df67386f15eee89d0596c988fef2
-    canonicalized_ast: b23f2c3c31695979bb78a9d7b2e88b7ffc77df67386f15eee89d0596c988fef2
-    type_inferenced_ast: be8d61ad225b8578090e74757d90c793402ba959ec5de1b8044f1269a4ce38fe
-=======
-    initial_ast: 60ce93802583df8c3f330778e36549b5c25586b82c80854fe851e4b2c4bdf2a4
-    imports_resolved_ast: 3eaea54770e41a37c6edf77f358f5d792ab28e95efff7c178d28383b5566ca5a
-    canonicalized_ast: 3eaea54770e41a37c6edf77f358f5d792ab28e95efff7c178d28383b5566ca5a
-    type_inferenced_ast: 5b4a1629bdc216802631c5f58fe76d7788f784e1e05e98a98ec940be9d0951fb
->>>>>>> d621ee72
+    initial_ast: 9391db8b9602d6357b3e4bea0d915da80d0d166a250b880e0537b23c547aeebe
+    imports_resolved_ast: aa571ed7dde4bf07b868a745011a82f0911d838c36d8ab412929de42d89f23a4
+    canonicalized_ast: aa571ed7dde4bf07b868a745011a82f0911d838c36d8ab412929de42d89f23a4
+    type_inferenced_ast: d4763d5e4ce17eb6b677ded6f5d3427e5d22b751b587736031e5176d46371d69