--- conflicted
+++ resolved
@@ -1,7 +1,3 @@
-<<<<<<< HEAD
 function main() -> [u8; 3] {
-=======
-function main(input) -> [u8; 3] {
->>>>>>> df60874d
     return input.registers.r;
 }