--- conflicted
+++ resolved
@@ -14,7 +14,6 @@
 // You should have received a copy of the GNU General Public License
 // along with the Leo library. If not, see <https://www.gnu.org/licenses/>.
 
-<<<<<<< HEAD
 pub mod api;
 pub mod cmd;
 pub mod config;
@@ -194,82 +193,6 @@
         Err(err) => {
             tracing::error!("Error: {:?}", err);
             exit(1);
-=======
-use leo_lang::{cli::*, commands::*, errors::CLIError, logger, updater::Updater};
-
-use clap::{App, AppSettings, Arg};
-
-#[cfg_attr(tarpaulin, skip)]
-fn main() -> Result<(), CLIError> {
-    let app = App::new("leo")
-        .version(env!("CARGO_PKG_VERSION"))
-        .about("Leo compiler and package manager")
-        .author("The Aleo Team <hello@aleo.org>")
-        .settings(&[
-            AppSettings::ColoredHelp,
-            AppSettings::DisableHelpSubcommand,
-            AppSettings::DisableVersion,
-        ])
-        .args(&[Arg::with_name("debug")
-            .short("d")
-            .long("debug")
-            .help("Enables debugging mode")
-            .global(true)])
-        .subcommands(vec![
-            NewCommand::new().display_order(0),
-            InitCommand::new().display_order(1),
-            BuildCommand::new().display_order(2),
-            WatchCommand::new().display_order(3),
-            TestCommand::new().display_order(4),
-            SetupCommand::new().display_order(5),
-            ProveCommand::new().display_order(6),
-            RunCommand::new().display_order(7),
-            LoginCommand::new().display_order(8),
-            AddCommand::new().display_order(9),
-            RemoveCommand::new().display_order(10),
-            PublishCommand::new().display_order(11),
-            DeployCommand::new().display_order(12),
-            CleanCommand::new().display_order(13),
-            LintCommand::new().display_order(14),
-            UpdateCommand::new().display_order(15),
-            LogoutCommand::new().display_order(16),
-        ])
-        .set_term_width(0);
-
-    let mut help = app.clone();
-    let arguments = app.get_matches();
-
-    match arguments.subcommand() {
-        ("new", Some(arguments)) => NewCommand::process(arguments),
-        ("init", Some(arguments)) => InitCommand::process(arguments),
-        ("build", Some(arguments)) => BuildCommand::process(arguments),
-        ("watch", Some(arguments)) => WatchCommand::process(arguments),
-        ("test", Some(arguments)) => TestCommand::process(arguments),
-        ("setup", Some(arguments)) => SetupCommand::process(arguments),
-        ("prove", Some(arguments)) => ProveCommand::process(arguments),
-        ("run", Some(arguments)) => RunCommand::process(arguments),
-        ("login", Some(arguments)) => LoginCommand::process(arguments),
-        ("add", Some(arguments)) => AddCommand::process(arguments),
-        ("remove", Some(arguments)) => RemoveCommand::process(arguments),
-        ("publish", Some(arguments)) => PublishCommand::process(arguments),
-        ("deploy", Some(arguments)) => DeployCommand::process(arguments),
-        ("clean", Some(arguments)) => CleanCommand::process(arguments),
-        ("lint", Some(arguments)) => LintCommand::process(arguments),
-        ("update", Some(arguments)) => UpdateCommand::process(arguments),
-        ("logout", Some(arguments)) => LogoutCommand::process(arguments),
-        _ => {
-            // Set logging environment
-            match arguments.is_present("debug") {
-                true => logger::init_logger("leo", 2),
-                false => logger::init_logger("leo", 1),
-            }
-
-            Updater::print_cli();
-
-            help.print_help()?;
-            println!();
-            Ok(())
->>>>>>> 90fc6a9c
         }
     }
 }