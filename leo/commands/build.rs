<<<<<<< HEAD
use crate::{
    cli::*,
    cli_types::*,
    directories::{source::SOURCE_DIRECTORY_NAME, OutputsDirectory},
    errors::{BuildError, CLIError},
    files::{ChecksumFile, MainFile, Manifest, MAIN_FILE_NAME},
};
use leo_compiler::compiler::Compiler;

use snarkos_algorithms::snark::KeypairAssembly;
use snarkos_curves::{
    bls12_377::{Bls12_377, Fr},
    edwards_bls12::EdwardsProjective,
};
=======
use crate::directories::{source::SOURCE_DIRECTORY_NAME, OutputsDirectory};
use crate::errors::{BuildError, CLIError};
use crate::files::{ChecksumFile, MainFile, Manifest, MAIN_FILE_NAME};
use crate::{cli::*, cli_types::*};
use leo_compiler::{compiler::Compiler, group::edwards_bls12::EdwardsGroupType};

use snarkos_algorithms::snark::KeypairAssembly;
use snarkos_curves::{bls12_377::Bls12_377, edwards_bls12::Fq};
>>>>>>> 8dc4682b

use clap::ArgMatches;
use std::{convert::TryFrom, env::current_dir};

#[derive(Debug)]
pub struct BuildCommand;

impl CLI for BuildCommand {
    type Options = ();
    type Output = (Compiler<Fq, EdwardsGroupType>, bool);

    const ABOUT: AboutType = "Compile the current package as a program";
    const ARGUMENTS: &'static [ArgumentType] = &[];
    const FLAGS: &'static [FlagType] = &[];
    const NAME: NameType = "build";
    const OPTIONS: &'static [OptionType] = &[];
    const SUBCOMMANDS: &'static [SubCommandType] = &[];

    #[cfg_attr(tarpaulin, skip)]
    fn parse(_arguments: &ArgMatches) -> Result<Self::Options, CLIError> {
        Ok(())
    }

    #[cfg_attr(tarpaulin, skip)]
    fn output(_options: Self::Options) -> Result<Self::Output, CLIError> {
        let path = current_dir()?;

        // Get the package name
        let manifest = Manifest::try_from(&path)?;
        let package_name = manifest.get_package_name();

        // Sanitize the package path to the root directory
        let mut package_path = path.clone();
        if package_path.is_file() {
            package_path.pop();
        }

        // Verify the main file exists
        if !MainFile::exists_at(&package_path) {
            return Err(BuildError::MainFileDoesNotExist(package_path.as_os_str().to_owned()).into());
        }

        // Create the outputs directory
        OutputsDirectory::create(&package_path)?;

        // Construct the path to the main file in the source directory
        let mut main_file_path = package_path.clone();
        main_file_path.push(SOURCE_DIRECTORY_NAME);
        main_file_path.push(MAIN_FILE_NAME);

        // Compute the current program checksum
        let program =
            Compiler::<Fq, EdwardsGroupType>::init(package_name.clone(), main_file_path.clone())?;
        let program_checksum = program.checksum()?;

        // Generate the program on the constraint system and verify correctness
        {
            let mut cs = KeypairAssembly::<Bls12_377> {
                num_inputs: 0,
                num_aux: 0,
                num_constraints: 0,
                at: vec![],
                bt: vec![],
                ct: vec![],
            };
            let temporary_program = program.clone();
            let output = temporary_program.compile_constraints(&mut cs).unwrap();
            log::debug!("Compiled constraints - {:#?}", output);
        }

        // If a checksum file exists, check if it differs from the new checksum
        let checksum_file = ChecksumFile::new(&package_name);
        let checksum_differs = if checksum_file.exists_at(&package_path) {
            let previous_checksum = checksum_file.read_from(&package_path)?;
            program_checksum != previous_checksum
        } else {
            // By default, the checksum differs if there is no checksum to compare against
            true
        };

        // If checksum differs, compile the program
        if checksum_differs {
            // Write the new checksum to the outputs directory
            checksum_file.write_to(&path, program_checksum)?;
        }

        log::info!("Compiled program in {:?}", main_file_path);

        Ok((program, checksum_differs))
    }
}<|MERGE_RESOLUTION|>--- conflicted
+++ resolved
@@ -1,4 +1,3 @@
-<<<<<<< HEAD
 use crate::{
     cli::*,
     cli_types::*,
@@ -6,23 +5,10 @@
     errors::{BuildError, CLIError},
     files::{ChecksumFile, MainFile, Manifest, MAIN_FILE_NAME},
 };
-use leo_compiler::compiler::Compiler;
-
-use snarkos_algorithms::snark::KeypairAssembly;
-use snarkos_curves::{
-    bls12_377::{Bls12_377, Fr},
-    edwards_bls12::EdwardsProjective,
-};
-=======
-use crate::directories::{source::SOURCE_DIRECTORY_NAME, OutputsDirectory};
-use crate::errors::{BuildError, CLIError};
-use crate::files::{ChecksumFile, MainFile, Manifest, MAIN_FILE_NAME};
-use crate::{cli::*, cli_types::*};
 use leo_compiler::{compiler::Compiler, group::edwards_bls12::EdwardsGroupType};
 
 use snarkos_algorithms::snark::KeypairAssembly;
 use snarkos_curves::{bls12_377::Bls12_377, edwards_bls12::Fq};
->>>>>>> 8dc4682b
 
 use clap::ArgMatches;
 use std::{convert::TryFrom, env::current_dir};
@@ -74,8 +60,7 @@
         main_file_path.push(MAIN_FILE_NAME);
 
         // Compute the current program checksum
-        let program =
-            Compiler::<Fq, EdwardsGroupType>::init(package_name.clone(), main_file_path.clone())?;
+        let program = Compiler::<Fq, EdwardsGroupType>::init(package_name.clone(), main_file_path.clone())?;
         let program_checksum = program.checksum()?;
 
         // Generate the program on the constraint system and verify correctness
