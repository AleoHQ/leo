--- conflicted
+++ resolved
@@ -219,10 +219,6 @@
 snarkvm-gadgets = { git = "https://github.com/AleoHQ/snarkVM", branch = "master" }
 snarkvm-ir = { git = "https://github.com/AleoHQ/snarkVM", branch = "master" }
 snarkvm-parameters = { git = "https://github.com/AleoHQ/snarkVM", branch = "master" }
-<<<<<<< HEAD
-snarkvm-dpc = { git = "https://github.com/AleoHQ/snarkVM", branch = "master" }
-snarkvm-algorithms = { git = "https://github.com/AleoHQ/snarkVM", branch = "master" }
-=======
 snarkvm-r1cs = { git = "https://github.com/AleoHQ/snarkVM", branch = "master" }
 snarkvm-utilities = { git = "https://github.com/AleoHQ/snarkVM", branch = "master" }
 
@@ -235,5 +231,4 @@
 # snarkvm-ir = { path = "D:\\Work\\leo_repos\\snarkVM\\ir" }
 # snarkvm-parameters = { path = "D:\\Work\\leo_repos\\snarkVM\\parameters" }
 # snarkvm-r1cs = { path = "D:\\Work\\leo_repos\\snarkVM\\r1cs" }
-# snarkvm-utilities = { path = "D:\\Work\\leo_repos\\snarkVM\\utilities" }
->>>>>>> 07be851c
+# snarkvm-utilities = { path = "D:\\Work\\leo_repos\\snarkVM\\utilities" }